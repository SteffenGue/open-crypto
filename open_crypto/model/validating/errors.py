--- conflicted
+++ resolved
@@ -4,11 +4,7 @@
 Contains exceptions to represent validation failures.
 """
 
-<<<<<<< HEAD
 from typing import Text, Any, Iterable, Union, Type, Set, Dict, List
-=======
-from typing import Text, Any, Iterable, Union, Type, Dict
->>>>>>> 8e309838
 
 import validators
 
@@ -220,15 +216,7 @@
 class WrongValueError(ValidationError):
     """
     Exception in case that a value has a wrong type.
-
-    Attributes:
-        expected_value:
-            A type that is expected.
-        actual_value:
-            The actual type, which is not the expected type.
-    """
-    expected_value: List[Any]
-    actual_value: Union[str, int, float]
+    """
 
     def __init__(
             self,
@@ -248,19 +236,15 @@
             if not isinstance(expected_value, Iterable) else set(expected_value)
         self.actual_value = actual_value
 
-    def __repr__(self) -> Text:
+    def __str__(self) -> Text:
         """A method for representing a text.
 
         A text value returning the expected value(s), which is/are unlike the
         actual value.
 
-        Returns:
-            A Text.
-        """
-        return "Expected value(s) {expected} != actual value {actual}.".format(
-            expected=repr(self.expected_value),
-            actual=repr(self.actual_value)
-        )
+        @return: A Text.
+        """
+        return f"Expected value(s) '{self.expected_value}' != actual value '{self.actual_value}'."
 
 
 class WrongCompositeValueError(ValidationError):
@@ -272,7 +256,6 @@
             The keys containing the wrong values.
 
     """
-    keys: List[Union[str, Type]]
 
     def __init__(self, keys: List[Union[str, Type]]):
         """
@@ -285,15 +268,12 @@
         super().__init__("Too many None values.")
         self.keys = keys
 
-    def __repr__(self) -> Text:
+    def __str__(self) -> Text:
         """A method for representing a text.
 
         A text value returning the expected value(s), which is/are unlike the
         expected value.
 
-        Returns:
-            A Text.
-        """
-        return "Expected one keys(s) {keys} != None.".format(
-            keys=repr(self.keys)
-        )+        @return: A Text.
+        """
+        return f"Expected one keys(s) '{self.keys}' != None."