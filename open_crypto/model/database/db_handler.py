#!/usr/bin/env python
# -*- coding: utf-8 -*-
"""
Module for interacting with the database.

Classes:
    - DatabaseHandler:
        Methods:
            - Constructor
            - Session-Factory
            - Get methods
            - Persist methods
"""

import importlib
import logging
import os
from contextlib import contextmanager
from datetime import datetime, timedelta
from itertools import product
from typing import List, Iterable, Optional, Generator, Any, Iterator, Dict, Tuple, Union

import sqlalchemy.orm
from pandas import DataFrame
from pandas import read_sql_query as pd_read_sql_query
from sqlalchemy import create_engine, MetaData, or_, and_, tuple_, func, inspect
from sqlalchemy.exc import ProgrammingError, OperationalError, SQLAlchemyError
from sqlalchemy.orm import sessionmaker, Session, Query, aliased
from sqlalchemy_utils import database_exists, create_database

from model.database.tables import ExchangeCurrencyPair, Exchange, Currency, DatabaseTable
from model.utilities.time_helper import TimeHelper, TimeUnit
from model.utilities.utilities import split_str_to_list


class DatabaseHandler:
    """
    Class which handles every interaction with the database.
    This includes most of the time checking if values exist in
    the database or storing/querying values.

    For querying and storing values the library sqlalchemy is used.

    Attributes:
        session_factory: sessionmaker
           Factory for connections to the database.
    """

    def __init__(
            self,
            metadata: MetaData,
            sqltype: str,
            client: str,
            user_name: str,
            password: str,
            host: str,
            port: str,
            db_name: str,
            min_return_tuples: int = 1,
            path: Optional[str] = None,
            debug: bool = False):
        """
        Initializes the database-handler.

        Builds the connection-string and tries to connect to the database.

        Creates with the given metadata tables which do not already exist.
        Won't make a new table if the name already exists,
        so changes to the table-structure have to be made by hand in the database
        or the table has to be deleted.

        Initializes the sessionFactory with the created engine.
        Engine variable is no attribute and currently only exists in the constructor.

        @param metadata: Metadata Information about the table-structure of the database.
                        See tables.py for more information.
        @type metadata: MetaData
        @param sqltype: Type of the database sql-dialect. ('postgresql, mariadb, mysql, sqlite' for us)
        @type sqltype: str
        @param client: Name of the Client which is used to connect to the database.
        @type client: str
        @param user_name: Username under which this program connects to the database.
        @type user_name: str
        @param password: Password for this username.
        @type password: str
        @param host: Hostname or host-address from the database.
        @type host: str
        @param port: Connection-Port (usually 5432 for Postgres)
        @type port: str
        @param db_name: Name of the database.
        @type db_name: str
        @param min_return_tuples: Minimum amount of tuples returned in order to keep exchange alive
        @type min_return_tuples: int
        @param path: Path to the database directory.
        @type path: str
        @param debug: Indicates if the debug mode is on.
        @type debug: bool
        """
        if not path:
            path = os.getcwd()

        conn_strings = {"debug": "sqlite://",
                        "sqlite": f"{sqltype}:///{path}/{db_name}.db",
                        "postgresql": f"{sqltype}+{client}://{user_name}:{password}@{host}:{port}/{db_name}",
                        "mariadb": f"{sqltype}+{client}://{user_name}:{password}@{host}:{port}/{db_name}",
                        "mysql": f"{sqltype}+{client}://{user_name}:{password}@{host}:{port}/{db_name}"}
        if debug:
            conn_string = conn_strings["debug"]
        else:
            conn_string = conn_strings[sqltype]

        logging.info("Connection String is: %s", conn_string)
        engine = create_engine(conn_string)

        if not database_exists(engine.url):
            create_database(engine.url)
            print(f"Database '{db_name}' created", end="\n\n")
            logging.info("Database '%s' created", db_name)

        try:  # this is done since one can't test if view-table exists already. if it does an error occurs
            metadata.create_all(engine)
        except (ProgrammingError, OperationalError):
            message = "Database Views already exist. If you need to alter or recreate tables delete all views manually."
            logging.warning(message)

        self.session_factory: sessionmaker = sessionmaker(bind=engine)
<<<<<<< HEAD
=======
        self.insert_module = importlib.import_module(f"sqlalchemy.dialects.{sqltype}")
>>>>>>> b4e99956
        self._min_return_tuples = min_return_tuples

        if sqltype == 'mariadb':
            sqltype = "mysql"
        self.insert = importlib.import_module(f"sqlalchemy.dialects.{sqltype}")


    @contextmanager
    def session_scope(self) -> Generator[Session, None, None]:
        """Provide a transactional scope around a series of operations."""
        session = self.session_factory()
        try:
            yield session
            session.commit()
        except SQLAlchemyError as ex:
            #  Postgresql throw integrity errors which where not caught.
            #  Sqlite on the other hand not. For reproducibility: B2bx, BTC-USD
            logging.exception(ex)
            session.rollback()
        finally:
            session.close()

    def get_currency_id(self, currency_name: str) -> Optional[int]:
        """
        Gets the ID of the given currency if it exists in the database.

        @param currency_name: The name of the currency.

        @return: The ID of the given currency or None if no currency with the given name exists in the database.
        """
        with self.session_scope() as session:
            return session.query(Currency.id).filter(Currency.name == currency_name.upper()).scalar()

    def get_exchange_id(self, exchange_name: str) -> int:
        """
        Gets the ID of the given exchange if it exists in the database.

        @param exchange_name: The name of the exchange.

        @return: The ID of the given exchange or None if no exchange with the given name exists in the database.
        """
        with self.session_scope() as session:
            return session.query(Exchange.id).filter(Exchange.name == exchange_name.upper()).scalar()

    def get_currency_pairs(self, exchange_name: str, currency_pairs: List[Dict[str, str]]) \
            -> List[ExchangeCurrencyPair]:
        """
        Returns all ExchangeCurrencyPairs for the given exchange if they fit any
        currency pairs in the given list of dictionaries.

        @param exchange_name: Name of the exchange.
        @type exchange_name: str
        @param currency_pairs: List of the currency pairs that should be found.
                               Each dictionary should contain the keys 'first' and 'second'
                               which contain the names of the currencies.
        @type currency_pairs: list[dict[str, str]]

        @return: List of all found currency pairs on this exchange based on the given pair combinations.
        @rtype: list[ExchangeCurrencyPair]
        """
        found_currency_pairs: List[ExchangeCurrencyPair] = list()

        if exchange_name:
            exchange_id: int = self.get_exchange_id(exchange_name)
            with self.session_scope() as session:
                if currency_pairs is not None:
                    for currency_pair in currency_pairs:
                        first_currency = currency_pair["first"]
                        second_currency = currency_pair["second"]
                        if first_currency and second_currency:
                            first_id: int = self.get_currency_id(first_currency)
                            second_id: int = self.get_currency_id(second_currency)

                            found_currency_pair = session.query(ExchangeCurrencyPair).filter(
                                ExchangeCurrencyPair.exchange_id == exchange_id,
                                ExchangeCurrencyPair.first_id == first_id,
                                ExchangeCurrencyPair.second_id == second_id).first()

                            if found_currency_pair is not None:
                                found_currency_pairs.append(found_currency_pair)
                    session.expunge_all()

        return found_currency_pairs

    @staticmethod
    def _get_exchange_currency_pair(session: sqlalchemy.orm.Session,
                                    exchange_name: str,
                                    first_currency_name: str,
                                    second_currency_name: str) -> Optional[ExchangeCurrencyPair]:
        """
        Checks if there is a currency pair in the database with the given parameters and
        returns it if so.

        @param session: Session from the session-factory
        @type: session: sqlalchemy.orm.Session
        @param exchange_name: Name of the exchange.
        @type exchange_name: str
        @param first_currency_name: Name of the first currency in the currency pair.
        @type first_currency_name: str
        @param second_currency_name: Name of the second currency in the currency pair.
        @type second_currency_name: str
        @return: The ExchangeCurrencyPair which fulfills all the requirements or None
                 if no such ExchangeCurrencyPair exists.
        @rtype: Optional[ExchangeCurrencyPair]
        """
        if exchange_name is None or first_currency_name is None or second_currency_name is None:
            return None

        ex = session.query(Exchange).filter(Exchange.name == exchange_name.upper()).first()
        first = session.query(Currency).filter(Currency.name == first_currency_name.upper()).first()
        second = session.query(Currency).filter(Currency.name == second_currency_name.upper()).first()

        return session.query(ExchangeCurrencyPair).filter(
            ExchangeCurrencyPair.exchange == ex,
            ExchangeCurrencyPair.first == first,
            ExchangeCurrencyPair.second == second
        ).first()

    def get_exchanges_currency_pairs(self,
                                     exchange_name: str,
                                     currency_pairs: List[Dict[str, str]],
                                     first_currencies: Union[List[str], str],
                                     second_currencies: Union[List[str], str]) -> List[ExchangeCurrencyPair]:

        """
        Collects and returns all currency pairs for the given exchange that either have any
        of the currencies of first_currencies/second_currencies as a currency as
        first/second or match a specific pair in currency_pairs.

        @param exchange_name: str
            Name of the exchange.
        @param currency_pairs: List[Dict[str, str]]
            List of specific currency pairs that should be found.
            Dictionary should have the following keys:
                first: 'name of the first currency'
                second: 'name of the second currency'
        @param first_currencies: List[str]
            List of currency names that are viable as first currency.
            All pairs that have any of the given names as first currency will be returned.
        @param second_currencies: List[str]
            List of currency names that are viable as second currency.
            All pairs that have any of the given names as second currency will be returned.
        @return:
            All ExchangeCurrencyPairs of the given Exchange that fulfill any
            of the above stated conditions.
        """
        if isinstance(first_currencies, str):
            first_currencies = split_str_to_list(first_currencies)

        if isinstance(second_currencies, str):
            second_currencies = split_str_to_list(second_currencies)

        found_currency_pairs: List[ExchangeCurrencyPair] = list()

        if currency_pairs:

            if "all" in currency_pairs:
                found_currency_pairs.extend(self.get_all_currency_pairs_from_exchange(exchange_name))
            elif isinstance(currency_pairs, str):
                currency_pairs = split_str_to_list(currency_pairs)
                currency_pairs = [{"first": split_str_to_list(pair, "-")[0],
                                   "second": split_str_to_list(pair, "-")[-1]} for pair in currency_pairs]
                found_currency_pairs.extend(self.get_currency_pairs(exchange_name, currency_pairs))

        if first_currencies and second_currencies:
            currency_pairs = list(product(first_currencies, second_currencies))
            currency_pairs = [{"first": pair[0], "second": pair[1]} for pair in currency_pairs]
            found_currency_pairs.extend(self.get_currency_pairs(exchange_name, currency_pairs))

        elif first_currencies or second_currencies:
            found_currency_pairs.extend(self.get_currency_pairs_with_first_currency(exchange_name, first_currencies))
            found_currency_pairs.extend(self.get_currency_pairs_with_second_currency(exchange_name, second_currencies))

        result: list[ExchangeCurrencyPair] = list()

        for pair in found_currency_pairs:
            if not any(pair.id == result_pair.id for result_pair in result):
                result.append(pair)
        return result

    def get_all_currency_pairs_from_exchange(self, exchange_name: str) -> List[ExchangeCurrencyPair]:
        """
        @param exchange_name: Name of the exchange that the currency-pairs should be queried for.
        @type exchange_name: str

        @return: List of all currency-pairs for the given exchange.
        @rtype: list[ExchangeCurrencyPair]
        """
        with self.session_scope() as session:
            currency_pairs = list()
            exchange_id: int = session.query(Exchange.id).filter(Exchange.name == exchange_name.upper()).scalar()
            if exchange_id is not None:
                currency_pairs = session.query(ExchangeCurrencyPair).filter(
                    ExchangeCurrencyPair.exchange_id == exchange_id).all()
                session.expunge_all()

        return currency_pairs

    def get_currency_pairs_with_first_currency(self, exchange_name: str, currency_names: List[str]) \
            -> List[ExchangeCurrencyPair]:
        """
        Returns all currency-pairs for the given exchange that have any of the given currencies
        as the first currency.

        @param exchange_name: Name of the exchange.
        @type exchange_name: str
        @param currency_names: List of the currency names that are viable as first-currencies.
        @type currency_names: list[str]

        @return: List of the currency-pairs which start with any of the currencies in currency_names
                 on the given exchange.
                 List is empty if there are no currency pairs in the database which fulfill the requirements.
        @rtype: list[ExchangeCurrencyPair]
        """
        if isinstance(currency_names, str):
            currency_names = [currency_names]
        all_found_currency_pairs: List[ExchangeCurrencyPair] = list()
        if exchange_name is not None and exchange_name:
            exchange_id: int = self.get_exchange_id(exchange_name)

            with self.session_scope() as session:
                if currency_names is not None:
                    for currency_name in currency_names:
                        if currency_name is not None and currency_name:
                            first_id: int = self.get_currency_id(currency_name)

                            found_currency_pairs = session.query(ExchangeCurrencyPair).filter(
                                ExchangeCurrencyPair.exchange_id == exchange_id,
                                ExchangeCurrencyPair.first_id == first_id).all()

                            if found_currency_pairs is not None:
                                all_found_currency_pairs.extend(found_currency_pairs)
                session.expunge_all()
        return all_found_currency_pairs

    def get_currency_pairs_with_second_currency(self, exchange_name: str, currency_names: List[str]) \
            -> List[ExchangeCurrencyPair]:
        """
        Returns all currency-pairs for the given exchange that have any of the given currencies
        as the second currency.

        @param exchange_name: Name of the exchange.
        @type exchange_name: str
        @param currency_names: List of the currency names that are viable as second currencies.
        @type currency_names: list[str]

        @return: List of the currency-pairs which end with any of the currencies in currency_names
                 on the given exchange.
                 List is empty if there are no currency pairs in the database which fulfill the requirements.
        @rtype: list[ExchangeCurrencyPair]
        """
        all_found_currency_pairs: List[ExchangeCurrencyPair] = list()
        if exchange_name:
            exchange_id: int = self.get_exchange_id(exchange_name)

            with self.session_scope() as session:
                if currency_names is not None:
                    for currency_name in currency_names:
                        if currency_name:
                            second_id: int = self.get_currency_id(currency_name)

                            found_currency_pairs = session.query(ExchangeCurrencyPair).filter(
                                ExchangeCurrencyPair.exchange_id == exchange_id,
                                ExchangeCurrencyPair.second_id == second_id).all()

                            if found_currency_pairs is not None:
                                all_found_currency_pairs.extend(found_currency_pairs)

                session.expunge_all()
        return all_found_currency_pairs

    def get_readable_query(self,
                           db_table: DatabaseTable,
                           query_everything: bool,
                           from_timestamp: datetime = None,
                           to_timestamp: datetime = TimeHelper.now(),
                           exchanges: List[str] = None,
                           currency_pairs: List[Dict[str, str]] = None,
                           first_currencies: List[str] = None,
                           second_currencies: List[str] = None) -> DataFrame:

        """
             Queries based on the parameters readable database data and returns it.
             If query_everything is true, everything ticker tuple will be returned.
             This is also the case if query_everything is false but there were no
             exchanges or currencies/currency pairs given.
             If exchanges are given only tuples of these given exchanges will be returned.
             If there are no currencies/currency pairs given,
             all ticker-tuple of the given exchange will be returned.
             If currencies are given note that only ticker tuple with currency pairs,
             which have either any currency in first_currencies as first OR any currency
             in second_currencies as second OR any currency pairs in currency_pairs will be returned.
             If timestamps are given the queried tuples will be filtered accordingly.

             So query logic for each tuple is (if exchange, currencies and time are given):
                 exchange AND (first OR second OR pair) AND from_time AND to_time

             See csv-config for details of how to write/give parameters.

             @param db_table: The respective object of the table to be queried.
             @type db_table: Union[HistoricRate, OrderBook, Ticker, Trade]
             @param query_everything: If everything in the database should be queried.
             @type query_everything: bool
             @param from_timestamp: Minimum date for the start of the request.
             @type from_timestamp: datetime
             @param to_timestamp: Maximum date for the start of the request.
             @type to_timestamp: datetime
             @param exchanges: List of exchanges of which the tuple should be queried.
             @type exchanges: list[str]
             @param currency_pairs: List of specific currency pairs that should be queried.
                                    Dict needs to have the following structure:
                                       - first: 'Name of the first currency'
                                       - second: 'Name of the second currency'
             @type currency_pairs: list[dict[str, str]]
             @param first_currencies: List of viable currencies for the first currency in a currency pair.
             @type first_currencies: list[str]
             @param second_currencies: List of viable currencies for the second currency in a currency pair.
             @type second_currencies: list[str]

             @return: DataFrame of readable database tuple.
                      DataFrame might be empty if database is empty or there where no ExchangeCurrencyPairs
                      which fulfill the above stated requirements.
             @rtype: Pandas DataFrame
             """
        with self.session_scope() as session:
            first = aliased(Currency)
            second = aliased(Currency)

            data: Query = session.query(Exchange.name.label("exchange"),
                                        first.name.label("first_currency"),
                                        second.name.label("second_currency"),
                                        db_table). \
                join(ExchangeCurrencyPair, db_table.exchange_pair_id == ExchangeCurrencyPair.id). \
                join(Exchange, ExchangeCurrencyPair.exchange_id == Exchange.id). \
                join(first, ExchangeCurrencyPair.first_id == first.id). \
                join(second, ExchangeCurrencyPair.second_id == second.id)

            if query_everything:
                result = pd_read_sql_query(data.statement, con=session.bind)
            else:
                if exchanges:
                    exchange_names = [name.upper() for name in exchanges]
                else:
                    exchange_names = [r[0] for r in session.query(Exchange.name)]
                if not first_currencies and not second_currencies and not currency_pairs:
                    first_currency_names = [r[0] for r in session.query(Currency.name)]
                else:
                    if first_currencies:
                        first_currency_names = [name.upper() for name in first_currencies]
                    if second_currencies:
                        second_currency_names = [name.upper() for name in second_currencies]
                    if currency_pairs:
                        currency_pairs_names = [(pair["first"].upper(), pair["second"].upper()) for pair in
                                                currency_pairs]

                result = data.filter(and_(
                    Exchange.name.in_(exchange_names),
                    or_(
                        first.name.in_(first_currency_names),  # first currency
                        second.name.in_(second_currency_names),  # second currency
                        tuple_(first.name, second.name).in_(currency_pairs_names)  # currency_pair
                    ),
                ))

                if from_timestamp:
                    result = result.filter(db_table.time >= from_timestamp)
                if to_timestamp:
                    result = result.filter(db_table.time <= to_timestamp)

                # TODO: Philipp: Ask Steffen because result is not used?

                result = pd_read_sql_query(data.statement, con=session.bind)
            session.expunge_all()
        return result

    def get_or_create_exchange_pair_id(self,
                                       exchange_name: str,
                                       first_currency_name: str,
                                       second_currency_name: str,
                                       is_exchange: bool) -> int:
        """
        Returns an existing exchange-currency-pair id or creates a new instance and returns the id.

        @param exchange_name: Exchange name
        @param first_currency_name: First currency name
        @param second_currency_name: Second currency name
        @param is_exchange: Is from exchange or platform

        @return: Id of the existing or newly created exchange currency pair
        """
        temp_currency_pair = {"exchange_name": exchange_name,
                              "first_currency_name": first_currency_name,
                              "second_currency_name": second_currency_name}

        with self.session_scope() as session:
            currency_pair: ExchangeCurrencyPair = self._get_exchange_currency_pair(session, **temp_currency_pair)

            if not currency_pair and all([exchange_name, first_currency_name, second_currency_name, is_exchange]):
                self._persist_exchange_currency_pair(is_exchange=is_exchange, **temp_currency_pair)
                return self.get_or_create_exchange_pair_id(is_exchange=is_exchange, **temp_currency_pair)
            else:
                return currency_pair.id

    def get_first_timestamp(self, table: DatabaseTable, exchange_pair_id: int, last_row_id: int) -> datetime:
        """
        Returns the earliest timestamp from the specified table if the latest timestamp is less than 2 days old.
        If the table is empty, the method trys to catch information from the helper table PairInfo.
        Otherwise the timestamp from now.

        @param table: The database table to be queried.
        @type table: Union[HistoricRate, OrderBook, Ticker, Trade]
        @param exchange_pair_id: The exchange_pair_id of interest.
        @type exchange_pair_id: int
        @param last_row_id: The row-id of the last entry of previous request.
        @type: last_row_id: int
        @return: datetime: Earliest timestamp of specified table or timestamp from now.
        @rtype: datetime
        """
        with self.session_scope() as session:
            if last_row_id:
                timestamp = session.execute(f"SELECT time FROM historic_rates where rowid = {last_row_id} "
                                            f"ORDER BY time DESC").first()[0]
                return TimeHelper.from_timestamp(timestamp, TimeUnit.MILLISECONDS)

            (earliest_timestamp,) = session \
                .query(func.min(table.time)) \
                .filter(table.exchange_pair_id == exchange_pair_id) \
                .first()
            (oldest_timestamp,) = session \
                .query(func.max(table.time)) \
                .filter(table.exchange_pair_id == exchange_pair_id) \
                .first()

        # two days as some exchanges lag behind one day for historic_rates
        if earliest_timestamp and (TimeHelper.now() - oldest_timestamp) < timedelta(days=2):
            return earliest_timestamp

        return TimeHelper.now()

    def persist_exchange(self, exchange_name: str, is_exchange: bool) -> None:
        """
        Persists the given exchange-name if it's not already in the database.

        @param exchange_name:
            Name that should is to persist.
        @param is_exchange: boolean indicating if the exchange is indeed an exchange or a platform
        """
        with self.session_scope() as session:
            exchange_id = session.query(Exchange.id).filter(Exchange.name == exchange_name.upper()).first()
            if exchange_id is None:
                exchange = Exchange(name=exchange_name, is_exchange=is_exchange)
                session.add(exchange)

    def _persist_exchange_currency_pair(self,
                                        exchange_name: str,
                                        first_currency_name: str,
                                        second_currency_name: str,
                                        is_exchange: bool) -> None:
        """
        Adds a single ExchangeCurrencyPair to the database is it does not already exist.

        @param exchange_name: str
            Name of the exchange.
        @param first_currency_name: str
            Name of the first currency.
        @param second_currency_name: str
            Name of the second currency.
        @param is_exchange: boolean indicating if the exchange is indeed an exchange or a platform
        """
        self.persist_exchange_currency_pairs([(exchange_name, first_currency_name, second_currency_name)],
                                             is_exchange=is_exchange)

    def persist_exchange_currency_pairs(self, currency_pairs: Iterable[Tuple[str, str, str]],
                                        is_exchange: bool) -> None:
        """
        Persists the given already formatted ExchangeCurrencyPair-tuple if they not already exist.
        The formatting ist done in @see{Exchange.format_currency_pairs()}.

        Tuple needs to have the following structure:
            (exchange-name, first currency-name, second currency-name)

        @param currency_pairs:
            Iterator of currency-pair tuple that are to persist.
        @param is_exchange: boolean indicating if the exchange is indeed an exchange or a platform
        """
        if currency_pairs is not None:

            i = 0
            with self.session_scope() as session:
                for currency_pair in currency_pairs:
                    exchange_name = currency_pair[0]
                    first_currency_name = currency_pair[1]
                    second_currency_name = currency_pair[2]
                    i += 1

                    if any([exchange_name, first_currency_name, second_currency_name]) is None:
                        continue

                    if first_currency_name == second_currency_name:
                        continue

                    existing_exchange = session.query(Exchange).filter(Exchange.name == exchange_name.upper()).first()
                    exchange: Exchange = existing_exchange if existing_exchange is not None else Exchange(
                        name=exchange_name, is_exchange=is_exchange)

                    existing_first_cp = session.query(Currency).filter(
                        Currency.name == first_currency_name.upper()).first()
                    first: Currency = existing_first_cp if existing_first_cp is not None else Currency(
                        name=first_currency_name, from_exchange=is_exchange)

                    existing_second_cp = session.query(Currency).filter(
                        Currency.name == second_currency_name.upper()).first()
                    second: Currency = existing_second_cp if existing_second_cp is not None else Currency(
                        name=second_currency_name, from_exchange=is_exchange)

                    existing_exchange_pair = session.query(ExchangeCurrencyPair).filter(
                        ExchangeCurrencyPair.exchange_id == exchange.id,
                        ExchangeCurrencyPair.first_id == first.id,
                        ExchangeCurrencyPair.second_id == second.id)

                    existing_exchange_pair = session.query(existing_exchange_pair.exists()).scalar()

                    if not existing_exchange_pair:
                        exchange_pair = ExchangeCurrencyPair(exchange=exchange, first=first, second=second)
                        session.add(exchange_pair)
                    # persist data every 500 CPs in order to avoid slowing down
                    if i % 500 == 0:
                        session.commit()

    def persist_response(self,
                         exchanges_with_pairs: Dict[Exchange, Dict[ExchangeCurrencyPair, Optional[int]]],
                         exchange: Exchange,
                         db_table: DatabaseTable,
                         formatted_response: Iterator[Any],
                         update_on_conflict: bool = False) -> Dict[ExchangeCurrencyPair, Optional[int]]:
        """
        Method to persist the formatted response into the database. Every data tuple get is inspected for
        valid data, i.e. the mapping key and corresponding data must be one of the table columns of the database.
        Furthermore, if the data tuple does not contain an exchange_pair_id, a new ExchangeCurrencyPair is
        persisted into the database. To persist data, this method makes use of:
            - sqlalchemy.dialects.<dialect>.insert
        which specifically allows for:
            - on_conflict_do_nothing, or
            - on_conflict_do_update.
        By default, conflicts are ignored, however, if existing rows are supposed to be updated,
        the behaviour can be changed.

        @param exchanges_with_pairs: Dict containing all requested exchanges and pairs
        @param exchange: Exchange Object
        @param db_table: Affected database table, i.e. request-method
        @param formatted_response: Generator of extracted and formatted response.
        @param update_on_conflict: Bool if conflicting rows should be updated or ignored
        @return: Dict containing ExchangeCurrencyPair-Object and the last inserted row_id
        """
        col_names = [key.name for key in inspect(db_table).columns]
        primary_keys = [key.name for key in inspect(db_table).primary_key]
        counter_dict: Dict[int, int] = dict()
        requested_cp_ids = [pair.id for pair in exchanges_with_pairs[exchange]]

        while True:
            try:
                data_to_persist: List[dict, ...] = list()
                data, mappings = next(formatted_response)

                for data_tuple in data:
                    data_tuple = dict(zip(mappings, data_tuple))

                    if "exchange_pair_id" not in data_tuple.keys():
                        temp_pair = {"exchange_name": exchange.name,
                                     "first_currency_name": data_tuple["currency_pair_first"],
                                     "second_currency_name": data_tuple["currency_pair_second"],
                                     "is_exchange": exchange.is_exchange}

                        new_pair_id = self.get_or_create_exchange_pair_id(**temp_pair)
                        if new_pair_id in requested_cp_ids:
                            data_tuple.update({"exchange_pair_id": new_pair_id})
                        else:
                            continue

                    data_tuple = {key: data_tuple.get(key, None) for key in col_names}
                    data_to_persist.append(data_tuple)
                    exchange_pair_id = [item.get("exchange_pair_id") for item in data_to_persist]
                    # remove duplicates
                    exchange_pair_id = list(dict.fromkeys(exchange_pair_id))

                if not data_to_persist:
                    continue

                # Sort data by timestamp in order to ensure the last_row_id (see below) to be with the oldest timestamp.
                # This is used for historic_rates.get_first_timestamp(), if the oldest timestamp of the previous
                # request is wanted, instead of the oldest timestamp in the database.
                data_to_persist = sorted(data_to_persist, key=lambda i: i["time"], reverse=True)

                with self.session_scope() as session:

                    stmt = self.insert_module.insert(db_table).values(data_to_persist)

                    try:
                        stmt = stmt.on_conflict_do_nothing(index_elements=primary_keys)

                    except AttributeError:
                        stmt = stmt.prefix_with("IGNORE")

                    row_count = session.execute(stmt)
                    print(f"Pair-ID {exchange_pair_id[0] if len(exchange_pair_id) == 1 else 'ALL'}"
                          f" - {exchange.name.capitalize()}: {row_count.rowcount} tuple(s)")

                    # Dict containing the ExchangeCurrencyPair as key and the last_row_id as value, if and only if
                    # at least self._min_return_tuples are persisted. If not, the ExchangeCurrencyPair will be kicked
                    # out in the next run. The strange subscription of the dict-comprehension is because of the nested
                    # dict in exchange_with_pairs: Dict[Exchange, Dict[ExchangeCurrencyPair, Optional[int]]].
                    counter_dict.update({k: row_count.lastrowid for k, v in exchanges_with_pairs[exchange].items()
                                         if k.id in exchange_pair_id and row_count.rowcount >= self._min_return_tuples})

            except StopIteration:
                break

        return counter_dict if counter_dict else {}<|MERGE_RESOLUTION|>--- conflicted
+++ resolved
@@ -124,15 +124,11 @@
             logging.warning(message)
 
         self.session_factory: sessionmaker = sessionmaker(bind=engine)
-<<<<<<< HEAD
-=======
-        self.insert_module = importlib.import_module(f"sqlalchemy.dialects.{sqltype}")
->>>>>>> b4e99956
         self._min_return_tuples = min_return_tuples
 
         if sqltype == 'mariadb':
             sqltype = "mysql"
-        self.insert = importlib.import_module(f"sqlalchemy.dialects.{sqltype}")
+        self.insert_module = importlib.import_module(f"sqlalchemy.dialects.{sqltype}")
 
 
     @contextmanager
@@ -727,11 +723,11 @@
 
                     try:
                         stmt = stmt.on_conflict_do_nothing(index_elements=primary_keys)
-
                     except AttributeError:
                         stmt = stmt.prefix_with("IGNORE")
 
                     row_count = session.execute(stmt)
+
                     print(f"Pair-ID {exchange_pair_id[0] if len(exchange_pair_id) == 1 else 'ALL'}"
                           f" - {exchange.name.capitalize()}: {row_count.rowcount} tuple(s)")
 
