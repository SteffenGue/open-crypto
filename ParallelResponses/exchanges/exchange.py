--- conflicted
+++ resolved
@@ -5,11 +5,8 @@
 from aiohttp import ClientConnectionError, ClientConnectorError
 from Mapping import Mapping
 from dictionary import ExceptionDict
-<<<<<<< HEAD
-from tables import ExchangeCurrencyPairs
-=======
 from utilities import REQUEST_PARAMS
->>>>>>> 6e9dc8ba
+from tables import ExchangeCurrencyPair
 
 
 class Exchange:
@@ -45,7 +42,7 @@
     api_url: str
     request_urls: Dict
     response_mappings: Dict
-    exchange_currency_pairs: List[ExchangeCurrencyPairs]
+    exchange_currency_pairs: List[ExchangeCurrencyPair]
 
 
     def __init__(self, yaml_file: Dict, database_handler_request_params):
@@ -190,12 +187,9 @@
         api_url has to be initialized already.
 
         TODO: Possibility to use pair_template
-<<<<<<< HEAD
         TODO: doku für pair_template
         TODO: doku für änderung, dass jetzt kein tupel mehr returnt wird sondern ein dictionary
 
-=======
->>>>>>> 6e9dc8ba
         Example for one request:
             in bibox.yaml (request ticker):
                 api_url: https://api.bibox.com/v1/
@@ -204,6 +198,7 @@
                     cmd:
                         type: str
                         default: marketAll
+
             Result:
                 url = https://api.bibox.com/v1/mdata
                 params = {cmd: marketAll}
@@ -234,6 +229,7 @@
             See example above.
         """
         urls = dict()
+
         for request in requests:
             request_parameters = dict()
             url = self.api_url
@@ -252,19 +248,9 @@
             params = dict()
             if 'params' in request_dict.keys() and request_dict['params']:
                 for param in request_dict['params']:
-<<<<<<< HEAD
                     if 'default' in request_dict['params'][param]:
                         params[param] = str(request_dict['params'][param]['default'])
             request_parameters['params'] = params
-=======
-                    # extracts the function and assigns it to the method
-                    if 'func' in request_dict['params'][param].keys():
-                        params[param] = self.request_params(REQUEST_PARAMS[request_dict['params'][param]['func'][0]],
-                                                            self.name,
-                                                            *request_dict['params'][param]['func'][1:])
-                    else:
-                        params[param] = str(request_dict['params'][param]['default'])
->>>>>>> 6e9dc8ba
 
             urls[request] = request_parameters
 
