--- conflicted
+++ resolved
@@ -70,11 +70,9 @@
         self.response_mappings = self.extract_mappings(
             yaml_file['requests'])  # Dict in dem für jede Request eine Liste von Mappings ist
 
-<<<<<<< HEAD
-    async def request(self, request_name: str, start_time) -> (str, datetime, datetime, dict):
-=======
-    async def request(self, request_name: str) -> Tuple[str, datetime, Dict]:
->>>>>>> f1fe06b2
+
+    async def request(self, request_name: str, start_time: datetime) -> Tuple[str, datetime, datetime, Dict]:
+
         """
         Sends a request which is identified by the given name and returns
         the response with the name of this exchange and the time,
@@ -217,12 +215,10 @@
 
         return response_mappings
 
-<<<<<<< HEAD
-    #[name, zeit, zeit, response.json]
-    def format_ticker(self, response: Tuple[str, datetime, datetime, dict]) -> Iterator:
-=======
+
     #[name, zeit, response.json]
-    def format_ticker(self, response: Tuple[str, datetime, dict]) -> Iterator[Tuple[str,
+    def format_ticker(self, response: Tuple[str, datetime, datetime, dict]) -> Iterator[Tuple[str,
+                                                                                    datetime,
                                                                                     datetime,
                                                                                     str,
                                                                                     str,
@@ -231,7 +227,7 @@
                                                                                     float,
                                                                                     float,
                                                                                     float]]:
->>>>>>> f1fe06b2
+
         """
         Extracts from the response-dictionary, with help of the suitable Mapping-Objects,
         the requested values and formats them to fitting tuples for persist_tickers() in db_handler.
