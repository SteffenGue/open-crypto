--- conflicted
+++ resolved
@@ -299,14 +299,13 @@
                 Tuple might contain None if there was no Mapping-Object for a key(every x-th element of all
                  the tuples is none or the extracted value was simply None.
         """
-<<<<<<< HEAD
-            result = {'currency_pair_first': [],
-                      'currency_pair_second': [],
-                      'ticker_last_price': [],
-                      'ticker_last_trade': [],
-                      'ticker_best_ask': [],
-                      'ticker_best_bid': [],
-                      'ticker_daily_volume': []}
+        result = {'currency_pair_first': [],
+                  'currency_pair_second': [],
+                  'ticker_last_price': [],
+                  'ticker_last_trade': [],
+                  'ticker_best_ask': [],
+                  'ticker_best_bid': [],
+                  'ticker_daily_volume': []}
 
             mappings = self.response_mappings['ticker']
             for mapping in mappings:
@@ -324,28 +323,3 @@
                                                 result['ticker_best_bid'],
                                                 result['ticker_daily_volume']))
             return result
-=======
-        result = {'currency_pair_first': [],
-                  'currency_pair_second': [],
-                  'ticker_last_price': [],
-                  'ticker_last_trade': [],
-                  'ticker_best_ask': [],
-                  'ticker_best_bid': [],
-                  'ticker_daily_volume': []}
-
-        mappings = self.response_mappings['ticker']
-        for mapping in mappings:
-            result[mapping.key] = mapping.extract_value(response[3])
-          #  print(result)
-        result = list(itertools.zip_longest(itertools.repeat(self.name,  len(result['currency_pair_first'])),
-                                            itertools.repeat(response[1], len(result['currency_pair_first'])),
-                                            itertools.repeat(response[2], len(result['currency_pair_first'])),
-                                            result['currency_pair_first'],
-                                            result['currency_pair_second'],
-                                            result['ticker_last_price'],
-                                            result['ticker_last_trade'],
-                                            result['ticker_best_ask'],
-                                            result['ticker_best_bid'],
-                                            result['ticker_daily_volume']))
-        return result
->>>>>>> c4ea14cf
