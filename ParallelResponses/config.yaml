general:
  database:
    sqltype: postgresql
    client: psycopg2
<<<<<<< HEAD
    user_name: bjarne
    password: ''
=======
    user_name: postgres
    password: Thw_kiel
>>>>>>> a71245b2
    host: localhost
    port: 1234
    db_name: test
  operation_settings:
    frequency: 1
  export:
    export_data_to_csv: false
    csv_dir: resources/csv
  utilities:
    yaml_path: resources/running_exchanges/all/
    enable_logging: True

jobs:
#
#  tickers:
#    yaml_request_name: ticker
#    update_cp: False
#    exchanges:
##      - exmo
##      - bibox
#      - binance
#    currency_pairs:
#      - first: btc
#        second: usd
#      - first: ltc
#        second: btc
#    first_currencies:
#      - btc
#    second_currencies:

#  historic_rates:
#    yaml_request_name: historic_rates
#    update_cp: False
#    exchanges:
#      - bibox
#    currency_pairs:
#      - first: eth
#        second: btc
#    first_currencies:
##      - btc
#    second_currencies:
##      - eth

#
  order_books:
    yaml_request_name: order_books
    update_cp: False
    exchanges:
      - binance
    currency_pairs:
      - first: ltc
        second: btc
    first_currencies:
#      - btc
    second_currencies:
<<<<<<< HEAD
#      - eth
=======
#      - eth

#  ohlcvm:
#    yaml_request_name: ohlcvm
#    update_cp: False
#    exchanges:
#      - coingecko
#    currency_pairs:
#      - first: bitcoin
#        second: USD
#    first_currencies:
#      - None
#    second_currencies:
#      - None

#  trades:
#    yaml_request_name: trades
#    update_cp: False
#    exchanges:
#      - binance
#    currency_pairs:
#      - first: ltc
#        second: btc
#    first_currencies:
##      - btc
#    second_currencies:
##      - eth
>>>>>>> a71245b2
<|MERGE_RESOLUTION|>--- conflicted
+++ resolved
@@ -2,13 +2,8 @@
   database:
     sqltype: postgresql
     client: psycopg2
-<<<<<<< HEAD
     user_name: bjarne
     password: ''
-=======
-    user_name: postgres
-    password: Thw_kiel
->>>>>>> a71245b2
     host: localhost
     port: 1234
     db_name: test
@@ -64,9 +59,6 @@
     first_currencies:
 #      - btc
     second_currencies:
-<<<<<<< HEAD
-#      - eth
-=======
 #      - eth
 
 #  ohlcvm:
@@ -93,5 +85,4 @@
 #    first_currencies:
 ##      - btc
 #    second_currencies:
-##      - eth
->>>>>>> a71245b2
+##      - eth