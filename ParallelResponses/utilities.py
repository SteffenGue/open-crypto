import calendar
import datetime
import os
from typing import List, Any, Dict, Set
from dictionary import ExceptionDict
import yaml #install PyYaml
from configparser import ConfigParser

TYPE_CONVERSION = {

    """
    Type Conversions used to convert extracted values from the API-Response into the desired type ("first", "second").
    The values are specified in the .yaml-file of each exchange under the "mapping" of each method.
    The function is called in the Mapping Class of utilities.py under the method convert_types().
    
    "first": 
        The actual type extracted from the API-Request (.json)
    "second": 
        The desired type to convert
    "function": 
        the actual function to apply
    "params": 
        the number of additional parameters needed    
    """

    : {  # Tested
        "function": str,
        "params": 0
    },
    ("bool", "int"): {  # Tested
        "function": int,
        "params": 0
    },
    ("int", "bool"): {  # Tested
        "function": bool,
        "params": 0
    },
    ("int", "fromtimestamp"): {  # Partially tested
        "function": datetime.datetime.fromtimestamp,
        "params": 0
    },
    ("int", "utcfromtimestamp"): {  # Partially tested
        "function": datetime.datetime.utcfromtimestamp,
        "params": 0
    },
    ("int", "fromtimestampms"): {  # Partially tested
        "function": lambda timestampms: datetime.datetime.fromtimestamp(
            timestampms / 1000),
        "params": 0
    },
    ("int", "fromtimestampns"): {  # Not tested
        "function": lambda timestampns: datetime.datetime.fromtimestamp(
            timestampns / 1000000),
        "params": 0
    },
    ("float", "fromtimestamp"): {  # Partially tested
        "function": datetime.datetime.fromtimestamp,
        "params": 0
    },
    ("float", "utcfromtimestamp"): {  # Partially tested
        "function": datetime.datetime.utcfromtimestamp,
        "params": 0
    },
    ("str", "bool"): {  # Tested
        "function": lambda string: string.lower() == "true",
        "params": 0
    },
    ("str", "int"): {  # Tested
        "function": int,
        "params": 0
    },
    ("str", "float"): {  # Tested
        "function": float,
        "params": 0
    },
    ("str", "floatNA"): {
        "function": lambda string: float(string) if string != "N/A" else None,
        "params": 0
    },
    ("str", "strptime"): {  # Partially tested
        "function": lambda string, *args:
        datetime.datetime.strptime(string, args[0]),
        "params": 1
    },
    ("str", "split"): {  # Tested
        "function": lambda string, *args: string.split(args[0])[args[1]],
        "params": 2
    },
    ("str", "splitupper"): {
        "function": lambda string, *args: string.split(args[0])[args[1]].upper(),
        "params": 2
    },
    ("str", "slice"): {  # Partially tested
        "function": lambda string, *args: string[args[0]:args[1]],
        "params": 2
    },
    ("str", "upper"): {  # Not tested
        "function": lambda string: string.upper(),
        "params": 0
    },
    ("str", "lower"): {  # Not tested
        "function": lambda string: string.lower(),
        "params": 0
    },
    ("datetime", "strftime"): {  # Partially tested
        "function": lambda time, *args:
        datetime.datetime.strftime(time, args[0]),
        "params": 1
    },
    ("datetime", "totimestamp"): {  # Partially tested
        "function": lambda time: int(time.timestamp()),
        "params": 0
    },
    ("datetime", "totimestampms"): {  # Partially tested
        "function": lambda time: int(round(time.timestamp() * 1000)),
        "params": 0
    },
    ("datetime", "utctotimestamp"): {  # Partially tested
        "function": lambda time: calendar.timegm(time.utctimetuple()),
        "params": 0
    },
    ("none", "nowstrptime"): {
        "function": lambda arg: datetime.datetime.strptime(datetime.datetime.now().strftime("%Y-%m-%d"), "%Y-%m-%d"),
        "params": 0
    },
    ("none", "now"): {
        "function": lambda arg: datetime.datetime.now(),
        "params": 0
    },
    ("none", "constant"): {  # Returns the first argument
        "function": lambda arg, *args: args[0],
        "params": 1
    }
}


"""A dictionary containing lambda function calls in order to get request parameters variable. The function calls 
will be stored in the respective .yaml-file of each exchange and executed, outside the yaml environment, 
during the preparation of the API request.

'name' : call name of the lambda function
'function' : the actual lambda function to execute
'params' : amount of additional parameters if necessary.
'session' : ORM-Session if necessary.
"""
REQUEST_PARAMS = {
    "add": {    #for debugging purposes.
        "name": 'add',
        "function": lambda x: x+1,
        "params": 1,
        "session": False
    },
    "exchanges": {
        "name": 'exchanges',
        "function": lambda session, table: session.query(table),
        'params': 1,
        "session": True
    },
    "last_ts": {
        "name": 'last_ts',
        "function": lambda session, table, exchange, pair: session.query(table).filter()
    }
}




def read_config(section: str, filename='config.ini') -> Dict[str, Any]:
    """
    Reads the config.ini file specified in by the filename parameter

    :param section: str
        specifies the section to read from the config-file
    :param filename: str
        specifies the filename to read. Default: 'config.ini'
    :return: parameters: dict
        returns a dictionary of parameters
    """

    parser = ConfigParser()
    parser.read(filename)

    parameters = {}
    if parser.has_section(section):
        params = parser.items(section)
        for param in params:
            parameters[param[0]] = param[1]
    else:
        raise Exception('Section {} not found in file {}'.format(section, filename))

    return parameters


def yaml_loader(exchange: str):
    """
    Loads, reads and returns the data of a .yaml-file specified by the param exchange.

    :param exchange: str
        the file name to load (exchange)
    :return: data: dict
        returns a dict of the loaded data from the .yaml-file
    :exceptions Exception: the .yaml file could not be evaluated for a given exchange
    """

    with open(YAML_PATH + exchange + '.yaml', 'r') as f:
        try:
            data = yaml.load(f, Loader=yaml.FullLoader)
            return data
        except Exception as ex:
            # create an instance of the exception dictionary to safe the exchange which have thrown the exchange
            exception = ExceptionDict()
            exception.get_dict()['{}'.format(exchange)] = 1

<<<<<<< HEAD

def get_exchange_names() -> List[str]:
=======
def get_exchange_names(get_inactive_exchanges) -> Set[str]:
>>>>>>> 6e9dc8ba
    """
    Gives information about all exchanges that the program will send
    requests to. This means if the name of a exchange is not part of the
    list that is returned, the program will not send any request to said
    exchange.
    :param: get_inactive_exchanges: DatabaseHandler method
        DatabaseHandler method to query all inactive exchanges from the database.
    :return: List[str]
        Names from all the exchanges, which have a .yaml-file in
        the directory described in YAML_PATH.
    """

<<<<<<< HEAD
    # TODO diskutabel (kommt weg)
=======
    query = get_inactive_exchanges()
>>>>>>> 6e9dc8ba

    inactive_exchanges = set([exchange for exchange, in query])
    exchanges_list = os.listdir(YAML_PATH)
    exchange_names = list([str(x.split(".")[0]) for x in exchanges_list if ".yaml" in x])
    exchanges = exchange_names
    # exchange_names.sort()
    return exchanges


# Constant that contains the path to the yaml-files of working exchanges.
YAML_PATH = read_config('utilities')['yaml_path']<|MERGE_RESOLUTION|>--- conflicted
+++ resolved
@@ -5,6 +5,7 @@
 from dictionary import ExceptionDict
 import yaml #install PyYaml
 from configparser import ConfigParser
+from tables import Exchange
 
 TYPE_CONVERSION = {
 
@@ -211,31 +212,22 @@
             exception = ExceptionDict()
             exception.get_dict()['{}'.format(exchange)] = 1
 
-<<<<<<< HEAD
 
 def get_exchange_names() -> List[str]:
-=======
-def get_exchange_names(get_inactive_exchanges) -> Set[str]:
->>>>>>> 6e9dc8ba
     """
     Gives information about all exchanges that the program will send
     requests to. This means if the name of a exchange is not part of the
     list that is returned, the program will not send any request to said
     exchange.
-    :param: get_inactive_exchanges: DatabaseHandler method
-        DatabaseHandler method to query all inactive exchanges from the database.
+    :param: session: orm_session
+        Connection to the Database in order to query all ACTIVE exchanges.
     :return: List[str]
         Names from all the exchanges, which have a .yaml-file in
         the directory described in YAML_PATH.
     """
 
-<<<<<<< HEAD
     # TODO diskutabel (kommt weg)
-=======
-    query = get_inactive_exchanges()
->>>>>>> 6e9dc8ba
-
-    inactive_exchanges = set([exchange for exchange, in query])
+
     exchanges_list = os.listdir(YAML_PATH)
     exchange_names = list([str(x.split(".")[0]) for x in exchanges_list if ".yaml" in x])
     exchanges = exchange_names
