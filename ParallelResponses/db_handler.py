from datetime import datetime
from typing import Sequence, List, Tuple, Any, Iterator
from sqlalchemy.dialects.postgresql import insert
from sqlalchemy_utils import database_exists, create_database
from sqlalchemy import create_engine, MetaData, or_, and_, exists
from sqlalchemy.orm import sessionmaker, Session
from tables import Currency, Exchange, ExchangeCurrencyPairs, Ticker
import time

class DatabaseHandler:
    """
    Class which handles every interaction with the database.
    This includes most of the time checking if values exist in
    the database or storing/querying values.

    For querying and storing values the library sqlalchemy is used.

    Attributes:
        sessionFactory: sessionmaker
           Factory for connections to the database.
    """
    sessionFactory: sessionmaker

    def __init__(self,
                 metadata: MetaData,
                 sqltype: str,
                 client: str,
                 user_name: str,
                 password: str,
                 host: str,
                 port: str,
                 db_name: str):
        """
        Initializes the database-handler.

        Builds the connection-string and tries to connect to the database.

        Creates with the given metadata tables which do not already exist.
        Won't make a new table if the name already exists,
        so changes to the table-structure have to be made by hand in the database
        or the table has to be deleted.

        Initializes the sessionFactory with the created engine.
        Engine variable is no attribute and currently only exists in the constructor.

        :param metadata: Metadata
            Information about the table-structure of the database.
            See tables.py for more information.
        :param sqltype: atr
            Type of the database sql-dialect. ('postgresql' for us)
        :param client: str
            Name of the Client which is used to connect to the database.
        :param user_name: str
            Username under which this program connects to the database.
        :param password: str
            Password for this username.
        :param host: str
            Hostname or Hostaddress from the database.
        :param port: str
            Connection-Port (usually 5432 for Postgres)
        :param db_name: str
            Name of the database.
        """

        engine = create_engine('{}+{}://{}:{}@{}:{}/{}'.format(sqltype, client, user_name, password, host, port, db_name))

        if not database_exists(engine.url):
            create_database(engine.url)
            print("Database created")
        metadata.create_all(engine)
        self.sessionFactory = sessionmaker(bind=engine)



    def get_or_create_DB_entry(self,
                               session: Session,
                               ticker: Tuple[str, datetime, datetime, str, str, float, float, float, float, float]):
        """
        This function queries or creates the corresponding database entries. If the ExchangeCurrencyPair already
          exists, the object is queries and appended to the ticker tuple. If one or more of the entries do not
          exist, the single object (e.g. Currency or Exchange Object) is first created and then an
          ExchangeCurrencyPair-Object is created. The missing entry is automatically persisted in the DB.
        It is necessary to distinguish between existing and not existing DB-entities when creating the
          ExchangeCurrencyPair-Object. Otherwise an Unique-Constraint Error is raised.

        :param session: SQL-Alchemy Session
            The running session from 'DatabaseHandler.persist_tickers'
        :param ticker: Tuple
            The ticker Tuple from 'DatabaseHandler.persist_tickers'
        :return: ticker_update: Tuple
            An Tuple including an ORM-Query Object (ExchangeCurrencyPairs-Object) on indices 0
        """

        exchange = session.query(Exchange).filter(Exchange.name == ticker[0]).first()
        first = session.query(Currency).filter(Currency.name == ticker[3]).first()
        second = session.query(Currency).filter(Currency.name == ticker[4]).first()

        if exchange != None and first != None and second != None:

            exchange_pair = session.query(ExchangeCurrencyPairs).filter(ExchangeCurrencyPairs.exchange_id == exchange.id,
                                                                        ExchangeCurrencyPairs.first_id == first.id,
                                                                        ExchangeCurrencyPairs.second_id == second.id).first()

        else:
            if exchange == None:
                exchange = Exchange(name=ticker[0])
            if first == None:
                first = Currency(name=ticker[3])
            if second == None:
                second = Currency(name=ticker[4])

            exchange_pair = ExchangeCurrencyPairs(exchange=exchange,
                                                  first=first,
                                                  second=second)

        if exchange_pair == None:
            exchange_pair = ExchangeCurrencyPairs(exchange=exchange,
                                                  first=first,
                                                  second=second)

        ticker_update = list(ticker)
        ticker_update.insert(0, exchange_pair)

        return tuple(ticker_update)


    def persist_tickers(self, tickers: Iterator[Tuple[str, datetime, datetime,  str, str, float, float, float, float, float]]):
        """
        Persists the given tuples of ticker-data.
        TUPLES MUST HAVE THE DESCRIBED STRUCTURE STATED BELOW

        The method checks for each tuple if the referenced exchange and
        currencies exist in the database.
        If so, the Method creates with the stored data of the current tuple
        a new Ticker-object which is then added to the commit.
        After all tuples where checked, the added Ticker-objects will be
        committed and the connection will be closed.

        Exceptions will be caught but not really handled.
        TODO: Exception handling and logging

        :param tickers: Iterator
            Iterator of tuples containing ticker-data.
            Tuple must have the following structure:
<<<<<<< HEAD
                (exchange-name,
                 timestamp,
                 timestamp,
=======
                (ORM Exchange_Currency_Pair-Object,
                 exchange-name,
                 start_time,
                 response_time,
>>>>>>> 2d490783
                 first_currency_symbol,
                 second_currency_symbol,
                 ticker_last_price,
                 ticker_last_trade,
                 ticker_best_ask,
                 ticker_best_bid,
                 ticker_daily_volume)
        """
        session = self.sessionFactory()
<<<<<<< HEAD
        for ticker in tickers:
            #iterator-werte für die abfrage stimmen evtl. nicht mehr
            #if ticker[2] and ticker[3] and self.currency_exists(ticker[2]) and self.currency_exists(ticker[3]):
                ticker_tuple = Ticker(exchange=ticker[0],
                                      start_time=ticker[1],
                                      response_time=ticker[2],
                                      first_currency=ticker[3],
                                      second_currency=ticker[4],
                                      last_price=ticker[5],
                                      last_trade=ticker[6],
                                      best_ask=ticker[7],
                                      best_bid=ticker[8],
                                      daily_volume=ticker[9])
                session.add(ticker_tuple)
           # else:
             #   print('Currency {} oder {} nicht in der Datenbank gefunden.'.format(ticker[2], ticker[3]))
=======
>>>>>>> 2d490783
        try:
            for ticker in tickers:
                        ticker_append = DatabaseHandler.get_or_create_DB_entry(self, session, ticker)

                        ticker_tuple = Ticker(exchange_pair=ticker_append[0],
                                              start_time=ticker_append[2],
                                              response_time=ticker_append[3],
                                              last_price=ticker_append[6],
                                              last_trade=ticker_append[7],
                                              best_ask=ticker_append[8],
                                              best_bid=ticker_append[9],
                                              daily_volume=ticker_append[10])

                        session.add(ticker_tuple)

            session.commit()
            session.close()

        except Exception as e:
            print(e, e.__cause__)
            session.rollback()
            pass<|MERGE_RESOLUTION|>--- conflicted
+++ resolved
@@ -142,16 +142,10 @@
         :param tickers: Iterator
             Iterator of tuples containing ticker-data.
             Tuple must have the following structure:
-<<<<<<< HEAD
-                (exchange-name,
-                 timestamp,
-                 timestamp,
-=======
                 (ORM Exchange_Currency_Pair-Object,
                  exchange-name,
                  start_time,
                  response_time,
->>>>>>> 2d490783
                  first_currency_symbol,
                  second_currency_symbol,
                  ticker_last_price,
@@ -161,25 +155,6 @@
                  ticker_daily_volume)
         """
         session = self.sessionFactory()
-<<<<<<< HEAD
-        for ticker in tickers:
-            #iterator-werte für die abfrage stimmen evtl. nicht mehr
-            #if ticker[2] and ticker[3] and self.currency_exists(ticker[2]) and self.currency_exists(ticker[3]):
-                ticker_tuple = Ticker(exchange=ticker[0],
-                                      start_time=ticker[1],
-                                      response_time=ticker[2],
-                                      first_currency=ticker[3],
-                                      second_currency=ticker[4],
-                                      last_price=ticker[5],
-                                      last_trade=ticker[6],
-                                      best_ask=ticker[7],
-                                      best_bid=ticker[8],
-                                      daily_volume=ticker[9])
-                session.add(ticker_tuple)
-           # else:
-             #   print('Currency {} oder {} nicht in der Datenbank gefunden.'.format(ticker[2], ticker[3]))
-=======
->>>>>>> 2d490783
         try:
             for ticker in tickers:
                         ticker_append = DatabaseHandler.get_or_create_DB_entry(self, session, ticker)
