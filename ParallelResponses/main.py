--- conflicted
+++ resolved
@@ -1,15 +1,8 @@
 import asyncio
 import os
 import psycopg2
-<<<<<<< HEAD
-from bs4 import BeautifulSoup
-import urllib.request
-from datetime import datetime
-from datetime import timedelta
-=======
 import time
 from datetime import datetime, timedelta
->>>>>>> 2d490783
 from db_handler import DatabaseHandler
 from exchanges.exchange import Exchange
 from tables import metadata
@@ -46,19 +39,6 @@
 
     responses = await asyncio.gather(*(exchanges[ex].request('ticker', start_time) for ex in exchanges))
 
-<<<<<<< HEAD
-    # start_time : datetime when request run is started
-    # delta : given microseconds for the datetime
-    start_time = datetime.utcnow()
-    delta = start_time.microsecond
-    # rounding the given datetime on seconds
-    start_time = start_time - timedelta(microseconds=delta)
-    if delta >= 500000:
-        start_time = start_time + timedelta(seconds=1)
-
-    responses = await asyncio.gather(*(exchanges[ex].request('ticker', start_time) for ex in exchanges))
-=======
->>>>>>> 2d490783
 
     for response in responses:
         print('Response: {}'.format(response))
