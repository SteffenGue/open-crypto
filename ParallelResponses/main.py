import asyncio
<<<<<<< HEAD
=======
import psycopg2
import os
>>>>>>> 6e9dc8ba
import time
from datetime import datetime, timedelta
from db_handler import DatabaseHandler
from exchanges.exchange import Exchange
from tables import metadata
from utilities import read_config, yaml_loader, get_exchange_names, REQUEST_PARAMS
from dictionary import ExceptionDict


async def main():
    """
    The main() function to run the program. Loads the database, including the database_handler.
    The exchange_names are extracted with a helper method in utilities based on existing yaml-files.
    In an asynchronous manner it is iterated over the exchanges and and the responses are awaited and collected
        by await asyncio.gather(..)
    As soon as all responses from the exchanges are returned, the values get extracted, formatted into tuples
        by the exchange.get_ticker(..) method and persisted by the into the database by the database_handler.
    """

    db_params = read_config('database')
    database_handler = DatabaseHandler(metadata, **db_params)
    # run program with single exchange for debugging/testing purposes
    # exchange_names = ['coinsbit']

<<<<<<< HEAD
    exchange_names = get_exchange_names()

    exchanges = {exchange_name: Exchange(yaml_loader(exchange_name)) for exchange_name in exchange_names}

=======
    exchange_names = get_exchange_names(database_handler.get_active_exchanges)
    exchanges = {exchange_name: Exchange(yaml_loader(exchange_name), database_handler.request_params)
                 for exchange_name in exchange_names}

>>>>>>> 6e9dc8ba
    # start_time : datetime when request run is started
    # delta : given microseconds for the datetime
    start_time = datetime.utcnow()
    delta = start_time.microsecond
    # rounding the given datetime on seconds
    start_time = start_time - timedelta(microseconds=delta)
    if delta >= 500000:
        start_time = start_time + timedelta(seconds=1)

    responses = await asyncio.gather(*(exchanges[ex].request('ticker', start_time) for ex in exchanges))
    for ex in exchanges:
        currency_pairs = database_handler.get_exchange_currency_pairs(ex)

    for response in responses:
        if response:
            print('Response: {}'.format(response))
            exchange = exchanges[response[0]]
            formatted_response = exchange.format_ticker(response)
            database_handler.persist_tickers(formatted_response)

    #exceptions : instance of the dictionary of exceptions for the request run
    #with method call to check and persist the flags with the given exceptions
    exceptions = ExceptionDict()
    database_handler.update_exceptions(exceptions.get_dict())
    exceptions.get_dict().clear()

if __name__ == "__main__":
    try:
        while True:
            asyncio.run(main())
            print("5 Minuten Pause.")
            time.sleep(300)
    except Exception as e:
        print(e, e.__cause__)
        pass<|MERGE_RESOLUTION|>--- conflicted
+++ resolved
@@ -1,9 +1,6 @@
 import asyncio
-<<<<<<< HEAD
-=======
 import psycopg2
 import os
->>>>>>> 6e9dc8ba
 import time
 from datetime import datetime, timedelta
 from db_handler import DatabaseHandler
@@ -25,20 +22,17 @@
 
     db_params = read_config('database')
     database_handler = DatabaseHandler(metadata, **db_params)
+    session = database_handler.get_session()
     # run program with single exchange for debugging/testing purposes
     # exchange_names = ['coinsbit']
 
-<<<<<<< HEAD
     exchange_names = get_exchange_names()
-
-    exchanges = {exchange_name: Exchange(yaml_loader(exchange_name)) for exchange_name in exchange_names}
-
-=======
-    exchange_names = get_exchange_names(database_handler.get_active_exchanges)
     exchanges = {exchange_name: Exchange(yaml_loader(exchange_name), database_handler.request_params)
                  for exchange_name in exchange_names}
 
->>>>>>> 6e9dc8ba
+    #meine änderung ohne exceptions in der datenbank
+    # exchanges = {exchange_name: Exchange(yaml_loader(exchange_name)) for exchange_name in exchange_names}
+
     # start_time : datetime when request run is started
     # delta : given microseconds for the datetime
     start_time = datetime.utcnow()
@@ -49,6 +43,8 @@
         start_time = start_time + timedelta(seconds=1)
 
     responses = await asyncio.gather(*(exchanges[ex].request('ticker', start_time) for ex in exchanges))
+
+    #meine änderung für pairs
     for ex in exchanges:
         currency_pairs = database_handler.get_exchange_currency_pairs(ex)
 
