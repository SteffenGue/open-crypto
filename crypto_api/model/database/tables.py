<<<<<<< HEAD
from sqlalchemy import Column, Integer, String, Boolean, ForeignKey, CheckConstraint, Float, DateTime, select, func
=======
from sqlalchemy import Column, Integer, String, Boolean, ForeignKey, CheckConstraint, Float, select
>>>>>>> bfbc7112
from sqlalchemy.ext.declarative import declarative_base
from sqlalchemy.ext.hybrid import hybrid_property
from sqlalchemy.orm import relationship, validates, aliased
from sqlalchemy_utils import create_view, aggregated

from model.database.type_decorators import UnixTimestamp

Base = declarative_base()  # pylint: disable=invalid-name
metadata = Base.metadata


class Exchange(Base):
    """
    Database ORM-Class storing the exchange table. ALl exchange used to perform requests
    are listed in this table.

    id: int
        Auto incremented unique identifier.
    name: str
        The explicit name of the exchange defined in the .yaml-file.
    """

    __tablename__ = "exchanges"
    id = Column(Integer, primary_key=True, autoincrement=True)
    name = Column(String(50), nullable=False, unique=True)
    active = Column(Boolean, default=True)
    is_exchange = Column(Boolean, default=True)
    exceptions = Column(Integer, unique=False, nullable=True, default=0)
    total_exceptions = Column(Integer, unique=False, nullable=True, default=0)

    def __repr__(self):
        return f"#{self.id}: {self.name}, Active: {self.active}"

    @validates("name")
    def convert_upper(self, key, value):
        return value.upper()


class Currency(Base):
    """
    Database ORM-Class storing all currencies.

    id: int
<<<<<<< HEAD
        Autoincrement unique identifier.
=======
        Auto incremented unique identifier.
>>>>>>> bfbc7112
    name: str
        Name of the currency written out.
    symbol: str
        Abbreviation of the currency
    """

    __tablename__ = "currencies"

    id = Column(Integer, primary_key=True, autoincrement=True)
    name = Column(String(50), unique=True, nullable=False)
    from_exchange = Column(Boolean, default=True)

    def __repr__(self):
        return f"#{self.id}: {self.name}"

    @validates("name")
    def convert_upper(self, key, value):
        return value.upper()


class ExchangeCurrencyPair(Base):
    """
    Database ORM-Class storing the ExchangeCurrencyPair.

    exchange_id: int
        The unique id of each exchange taken from the ForeignKey.
    first_id: int
        The unique id of each currency_pair taken from the table Currency.
    second_id: int
        The unique id of each currency_pair taken from the table Currency.

    exchange: relationship
        Relationship with table Exchange
    first: relationship
        Relationship with table Currency
    second: relationship
        Relationship with table Currency
    __table_args__:
        First ID must be unequal to Second ID.
    """

    __tablename__ = "exchanges_currency_pairs"

    id = Column(Integer, primary_key=True, autoincrement=True)
    exchange_id = Column(Integer, ForeignKey("exchanges.id"))
    first_id = Column(Integer, ForeignKey("currencies.id"))
    second_id = Column(Integer, ForeignKey("currencies.id"))

    exchange = relationship("Exchange", backref="exchanges_currency_pairs", lazy="joined")
    first = relationship("Currency", foreign_keys="ExchangeCurrencyPair.first_id", lazy="joined")
    second = relationship("Currency", foreign_keys="ExchangeCurrencyPair.second_id", lazy="joined")

    __table_args__ = (CheckConstraint(first_id != second_id),)

    def __repr__(self):
        return f"#{self.id}: {self.exchange.name}({self.exchange_id}), " \
               f"{self.first.name}({self.first_id})-{self.second.name}({self.second_id})"

    def __str__(self):
        return self.__repr__()


class Ticker(Base):
    """
    Database ORM-Class storing the ticker data.

    exchange_pair_id: int
        Unique Exchange_Currency_Pair identifier. The exchange_pair_id is used by the database_handler to check
         for existing exchange_currency_pairs. If not existing, the currency and/or exchange is created.

    exchange_pair: relationship
        The corresponding relationship table with ExchangeCurrencyPair

    start_time: UnixTimestamp
        Timestamp of the execution of an exchange request (UTC). Timestamps are unique for each exchange.

    response_time: UnixTimestamp
        Timestamp of the response. Timestamps are created by the OS, the delivered ones from the exchange are not used.
        Timestamps are equal for each exchange for one run (resulting in an error of approx. 5 seconds average)
         to ease data usage later.
        Timestamps are rounded to seconds (UTC)

    last_price: float
        Latest price of the currency_pair given from the exchange.
    best_ask: float
        Best ask price of an exchange for a currency_pair.
    best_bid: float
        Best bid price of an exchange for a currency_pair.
    daily_volume: float
        The traded volume of an currency_pair on an exchange. Definition can differ for each exchange!

    TODO: Describe __table_args__ as soon as the database structure is defined.
    __table_args__ = ??
    """

    __tablename__ = "tickers"

    exchange_pair_id = Column(Integer, ForeignKey("exchanges_currency_pairs.id"), primary_key=True)
    exchange_pair = relationship("ExchangeCurrencyPair", backref="tickers")

    start_time = Column(UnixTimestamp)
    time = Column(UnixTimestamp, primary_key=True)
    last_price = Column(Float)
    best_ask = Column(Float)
    best_bid = Column(Float)
    daily_volume = Column(Float)
    daily_base_volume = Column(Float)

    def __repr__(self):
        return f"#{self.exchange_pair_id}, {self.exchange_pair.exchange.name}: " \
               f"{self.exchange_pair.first.name}-{self.exchange_pair.second.name}, ${self.last_price} at {self.time}"


class HistoricRate(Base):
    """
    Table for the method historic_rates. Tables contains the exchange_currency_pair_id, gathered from the
    foreign_keys.

    Primary_keys are Exchange_Pair_id and the timestamp.

    Table contains standard OHLCV values (Open - High - Low - Close - Volume24h)

    __repr__(self) describes the representations of the table if queried. The database will return the
    object as normal, but print "ID, Exchange: First-Second, $ Close at time" in clear names for better
    readability.
    """

    __tablename__ = "historic_rates"

    exchange_pair_id = Column(Integer, ForeignKey("exchanges_currency_pairs.id"), primary_key=True)
    exchange_pair = relationship("ExchangeCurrencyPair", backref="historic_rates")
    time = Column(UnixTimestamp, primary_key=True)

    open = Column(Float)
    high = Column(Float)
    low = Column(Float)
    close = Column(Float)
    volume = Column(Float)
    market_cap = Column(Float)
    quote_volume = Column(Float)

    def __repr__(self):
        return f"ID {self.exchange_pair_id}, {self.exchange_pair.exchange.name}: " \
               f"{self.exchange_pair.first.name}-{self.exchange_pair.second.name}, close {self.close} at {self.time}"


class Trade(Base):
    """
    Table for the method trades. Tables contains the exchange_currency_pair_id, gathered from the
    foreign_keys.
    Primary_keys are Exchange_Pair_id and the timestamp.

    Table contains the last trades, trade amount, trade direction (buy/sell) and timestamp.

    __repr__(self) describes the representation if queried.

    """
    __tablename__ = "trades"

    exchange_pair_id = Column(Integer, ForeignKey("exchanges_currency_pairs.id"), primary_key=True)
    exchange_pair = relationship("ExchangeCurrencyPair", backref="trades")
    id = Column(Integer, primary_key=True)
    time = Column(UnixTimestamp, primary_key=True)

    amount = Column(Float, primary_key=True)
    best_bid = Column(Float)
    best_ask = Column(Float)
    price = Column(Float)
    _direction = Column("direction", Integer)

    @hybrid_property
    def direction(self):
        return self._direction

    @direction.setter
    def direction(self, direction):
        if isinstance(direction, str):
            if direction.lower() == "sell":
                self._direction = 0
            elif direction.lower() == "buy":
                self._direction = 1
            else:
                self._direction = direction

    def __repr__(self):
        return f"Last Transaction: {self.exchange_pair.exchange.name}, {self.exchange_pair.first.name}-" \
               f"{self.exchange_pair.second.name}: {self.amount} for {self.price} at {self.time}"

    @validates("direction")
    def convert_upper(self, key, value):
        return value.upper()


class OrderBook(Base):
    """
    Table for the method order-books. Tables contains the exchange_currency_pair_id, gathered from the
    foreign_keys.

    Primary_keys are Exchange_Pair_id, id, and position.

    Table next to the bids and asks (both with Price and Amount) the position which indicates the position in
    the order book at given time. I.e position 0 contains the highest Bid and the lowest Ask. The ID is gathered
    directly from the exchange and is used to identify to identify changes in the order-book.
    """

    __tablename__ = "order_books"

    exchange_pair_id = Column(Integer, ForeignKey("exchanges_currency_pairs.id"), primary_key=True)
    exchange_pair = relationship("ExchangeCurrencyPair", backref="OrderBook")

    id = Column(Integer, primary_key=True)
    position = Column(Integer, primary_key=True)

    time = Column(UnixTimestamp)
    bids_price = Column(Float)
    bids_amount = Column(Float)
    asks_price = Column(Float)
    asks_amount = Column(Float)


class ExchangeCurrencyPairView(Base):
    """
    View vor ExchangeCurrencyPairs.
    """
    first = aliased(Currency)
    second = aliased(Currency)

    __table__ = create_view(
        name="exchanges_currency_pairs_view",
        selectable=select(
            [
                ExchangeCurrencyPair.id,
                Exchange.name.label("exchange_name"),
                first.name.label("first_name"),
                second.name.label("second_name"),
            ],
            from_obj=(
                ExchangeCurrencyPair.__table__.join(Exchange, ExchangeCurrencyPair.exchange_id == Exchange.id)
                    .join(first, ExchangeCurrencyPair.first_id == first.id)
                    .join(second, ExchangeCurrencyPair.second_id == second.id)
            )
        ),
        metadata=Base.metadata
    )


class TickerView(Base):
    """
    View for Tickers.
    Instead of only showing the ID of the ExchangeCurrencyPair the View displays
    the exchange name and the name of the first and second currency.
    """
    first = aliased(Currency)
    second = aliased(Currency)
    __table__ = create_view(
        name="tickers_view",
        selectable=select(
            [
                Exchange.name.label("exchange"),
                first.name.label("first_currency"),
                second.name.label("second_currency"),
                Ticker.start_time,
                Ticker.time,
                Ticker.last_price,
                Ticker.best_ask,
                Ticker.best_bid,
                Ticker.daily_volume
            ],
            from_obj=(
                Ticker.__table__.join(ExchangeCurrencyPair, Ticker.exchange_pair_id == ExchangeCurrencyPair.id)
                    .join(Exchange, ExchangeCurrencyPair.exchange_id == Exchange.id)
                    .join(first, ExchangeCurrencyPair.first_id == first.id)
                    .join(second, ExchangeCurrencyPair.second_id == second.id)
            )
        ),
        metadata=Base.metadata
    )


class TradeView(Base):
    """
    View for Trades.
    Instead of only showing the ID of the ExchangeCurrencyPair the View displays
    the exchange name and the name of the first and second currency.
    """
    first = aliased(Currency)
    second = aliased(Currency)

    __table__ = create_view(
        name="trades_view",
        selectable=select(
            [
                Exchange.name.label("exchange"),
                first.name.label("first_currency"),
                second.name.label("second_currency"),
                Trade.id,
                Trade.time,
                Trade.amount,
                Trade.best_ask,
                Trade.best_bid,
                Trade.price,
                Trade.direction,
            ],
            from_obj=(
                Trade.__table__.join(ExchangeCurrencyPair, Trade.exchange_pair_id == ExchangeCurrencyPair.id)
                    .join(Exchange, ExchangeCurrencyPair.exchange_id == Exchange.id)
                    .join(first, ExchangeCurrencyPair.first_id == first.id)
                    .join(second, ExchangeCurrencyPair.second_id == second.id)
            )
        ),
        metadata=Base.metadata
    )


class OrderBookView(Base):
    """
    View for Order-Books.
    Instead of only showing the ID of the ExchangeCurrencyPair the View displays
    the exchange name and the name of the first and second currency.
    """
    first = aliased(Currency)
    second = aliased(Currency)
    __table__ = create_view(
        name="order_books_view",
        selectable=select(
            [
                Exchange.name.label("exchange"),
                first.name.label("first_currency"),
                second.name.label("second_currency"),
                OrderBook.id,
                OrderBook.position,
                OrderBook.time,
                OrderBook.bids_amount,
                OrderBook.bids_price,
                OrderBook.asks_price,
                OrderBook.asks_amount
            ],
            from_obj=(
                OrderBook.__table__.join(ExchangeCurrencyPair, OrderBook.exchange_pair_id == ExchangeCurrencyPair.id)
                    .join(Exchange, ExchangeCurrencyPair.exchange_id == Exchange.id)
                    .join(first, ExchangeCurrencyPair.first_id == first.id)
                    .join(second, ExchangeCurrencyPair.second_id == second.id)
            )
        ),
        metadata=Base.metadata
    )


class HistoricRateView(Base):
    """
    View for Historic-Rates.
    Instead of only showing the ID of the ExchangeCurrencyPair the View displays
    the exchange name and the name of the first and second currency.
    """
    first = aliased(Currency)
    second = aliased(Currency)
    __table__ = create_view(
        name="historic_rates_view",
        selectable=select(
            [
                Exchange.name.label("exchange"),
                first.name.label("first_currency"),
                second.name.label("second_currency"),
                HistoricRate.time,
                HistoricRate.open,
                HistoricRate.high,
                HistoricRate.low,
                HistoricRate.close,
                HistoricRate.volume,
                HistoricRate.market_cap,
            ],
            from_obj=(
                HistoricRate.__table__.join(ExchangeCurrencyPair,
                                            HistoricRate.exchange_pair_id == ExchangeCurrencyPair.id)
                    .join(Exchange, ExchangeCurrencyPair.exchange_id == Exchange.id)
                    .join(first, ExchangeCurrencyPair.first_id == first.id)
                    .join(second, ExchangeCurrencyPair.second_id == second.id)
            )
        ),
        metadata=Base.metadata
    )<|MERGE_RESOLUTION|>--- conflicted
+++ resolved
@@ -1,14 +1,8 @@
-<<<<<<< HEAD
-from sqlalchemy import Column, Integer, String, Boolean, ForeignKey, CheckConstraint, Float, DateTime, select, func
-=======
-from sqlalchemy import Column, Integer, String, Boolean, ForeignKey, CheckConstraint, Float, select
->>>>>>> bfbc7112
+from sqlalchemy import Column, Integer, String, Boolean, ForeignKey, CheckConstraint, Float, DateTime, select
 from sqlalchemy.ext.declarative import declarative_base
 from sqlalchemy.ext.hybrid import hybrid_property
 from sqlalchemy.orm import relationship, validates, aliased
-from sqlalchemy_utils import create_view, aggregated
-
-from model.database.type_decorators import UnixTimestamp
+from sqlalchemy_utils import create_view
 
 Base = declarative_base()  # pylint: disable=invalid-name
 metadata = Base.metadata
@@ -20,14 +14,14 @@
     are listed in this table.
 
     id: int
-        Auto incremented unique identifier.
+        Autoincremented unique identifier.
     name: str
         The explicit name of the exchange defined in the .yaml-file.
     """
 
     __tablename__ = "exchanges"
     id = Column(Integer, primary_key=True, autoincrement=True)
-    name = Column(String(50), nullable=False, unique=True)
+    name = Column(String(50), nullable=False, unique=True, )
     active = Column(Boolean, default=True)
     is_exchange = Column(Boolean, default=True)
     exceptions = Column(Integer, unique=False, nullable=True, default=0)
@@ -46,11 +40,7 @@
     Database ORM-Class storing all currencies.
 
     id: int
-<<<<<<< HEAD
-        Autoincrement unique identifier.
-=======
-        Auto incremented unique identifier.
->>>>>>> bfbc7112
+        Autoincremented unique identifier.
     name: str
         Name of the currency written out.
     symbol: str
@@ -110,7 +100,8 @@
                f"{self.first.name}({self.first_id})-{self.second.name}({self.second_id})"
 
     def __str__(self):
-        return self.__repr__()
+        return f"#{self.id}: {self.exchange.name}({self.exchange_id}), " \
+               f"{self.first.name}({self.first_id})-{self.second.name}({self.second_id})"
 
 
 class Ticker(Base):
@@ -124,10 +115,10 @@
     exchange_pair: relationship
         The corresponding relationship table with ExchangeCurrencyPair
 
-    start_time: UnixTimestamp
+    start_time: DateTime
         Timestamp of the execution of an exchange request (UTC). Timestamps are unique for each exchange.
 
-    response_time: UnixTimestamp
+    response_time: DateTime
         Timestamp of the response. Timestamps are created by the OS, the delivered ones from the exchange are not used.
         Timestamps are equal for each exchange for one run (resulting in an error of approx. 5 seconds average)
          to ease data usage later.
@@ -151,13 +142,12 @@
     exchange_pair_id = Column(Integer, ForeignKey("exchanges_currency_pairs.id"), primary_key=True)
     exchange_pair = relationship("ExchangeCurrencyPair", backref="tickers")
 
-    start_time = Column(UnixTimestamp)
-    time = Column(UnixTimestamp, primary_key=True)
+    start_time = Column(DateTime)
+    time = Column(DateTime(timezone="UTC"), primary_key=True)
     last_price = Column(Float)
     best_ask = Column(Float)
     best_bid = Column(Float)
     daily_volume = Column(Float)
-    daily_base_volume = Column(Float)
 
     def __repr__(self):
         return f"#{self.exchange_pair_id}, {self.exchange_pair.exchange.name}: " \
@@ -182,7 +172,7 @@
 
     exchange_pair_id = Column(Integer, ForeignKey("exchanges_currency_pairs.id"), primary_key=True)
     exchange_pair = relationship("ExchangeCurrencyPair", backref="historic_rates")
-    time = Column(UnixTimestamp, primary_key=True)
+    time = Column(DateTime(timezone="UTC"), primary_key=True)
 
     open = Column(Float)
     high = Column(Float)
@@ -190,7 +180,6 @@
     close = Column(Float)
     volume = Column(Float)
     market_cap = Column(Float)
-    quote_volume = Column(Float)
 
     def __repr__(self):
         return f"ID {self.exchange_pair_id}, {self.exchange_pair.exchange.name}: " \
@@ -213,7 +202,7 @@
     exchange_pair_id = Column(Integer, ForeignKey("exchanges_currency_pairs.id"), primary_key=True)
     exchange_pair = relationship("ExchangeCurrencyPair", backref="trades")
     id = Column(Integer, primary_key=True)
-    time = Column(UnixTimestamp, primary_key=True)
+    time = Column(DateTime(timezone="UTC"), primary_key=True)
 
     amount = Column(Float, primary_key=True)
     best_bid = Column(Float)
@@ -236,8 +225,7 @@
                 self._direction = direction
 
     def __repr__(self):
-        return f"Last Transaction: {self.exchange_pair.exchange.name}, {self.exchange_pair.first.name}-" \
-               f"{self.exchange_pair.second.name}: {self.amount} for {self.price} at {self.time}"
+        return f"Last Transaction: {self.exchange_pair.exchange.name}, {self.exchange_pair.first.name}-{self.exchange_pair.second.name}: {self.amount} for {self.price} at {self.time}"
 
     @validates("direction")
     def convert_upper(self, key, value):
@@ -264,7 +252,7 @@
     id = Column(Integer, primary_key=True)
     position = Column(Integer, primary_key=True)
 
-    time = Column(UnixTimestamp)
+    time = Column(DateTime(timezone="UTC"))
     bids_price = Column(Float)
     bids_amount = Column(Float)
     asks_price = Column(Float)
@@ -431,4 +419,75 @@
             )
         ),
         metadata=Base.metadata
-    )+    )
+
+#
+# class OHLCVMView(Base):
+#     """
+#     View for Historic-Rates.
+#     Instead of only showing the ID of the ExchangeCurrencyPair the View displays
+#     the exchange name and the name of the first and second currency.
+#     """
+#     first = aliased(Currency)
+#     second = aliased(Currency)
+#     __table__ = create_view(
+#         name='ohlcvm_view',
+#         selectable=select(
+#             [
+#                 Exchange.name.label('exchange'),
+#                 first.name.label('first_currency'),
+#                 second.name.label('second_currency'),
+#                 OHLCVM.time,
+#                 OHLCVM.open,
+#                 OHLCVM.high,
+#                 OHLCVM.low,
+#                 OHLCVM.close,
+#                 OHLCVM.volume,
+#                 OHLCVM.mcap
+#             ],
+#             from_obj=(
+#                 OHLCVM.__table__.join(ExchangeCurrencyPair, OHLCVM.exchange_pair_id == ExchangeCurrencyPair.id)
+#                     .join(Exchange, ExchangeCurrencyPair.exchange_id == Exchange.id)
+#                     .join(first, ExchangeCurrencyPair.first_id == first.id)
+#                     .join(second, ExchangeCurrencyPair.second_id == second.id)
+#             )
+#         ),
+#         metadata=Base.metadata
+#     )
+
+
+# class OHLCVM(Base):
+#     """
+#     Table for the platform queries. Tables contains the exchange_currency_pair_id, gathered from the
+#     foreign_keys.
+#
+#     Primary_keys are Exchange_Pair_id and the timestamp.
+#
+#     This table contains OHLCVM (Open-High-Low-Close-Volume-MarketCap) data gathered from platforms.
+#     Data is on a daily basis and all quoted in US-Dollar. Volume is the 24 hour trading volume.
+#     """
+#
+#     __tablename__ = 'ohlcvm'
+#
+#     exchange_pair_id = Column(Integer, ForeignKey('exchanges_currency_pairs.id'), primary_key=True)
+#     exchange_pair = relationship('ExchangeCurrencyPair', backref="OHLCVM")
+#     time = Column(DateTime, primary_key=True)
+#
+#     open = Column(Float)
+#     high = Column(Float)
+#     low = Column(Float)
+#     close = Column(Float)
+#     volume = Column(Float)
+#     mcap = Column(Float)
+
+# Query for getting ecps with id
+# select ecp.id, ecp.exchange_id, e.name, ecp.first_id, c1.name as first, ecp.second_id, c2.name as second from exchange e join exchanges_currency_pairs ecp on e.id=ecp.exchange_id join currencies c1 on ecp.first_id=c1.id join currencies c2 on ecp.second_id=c2.id;
+
+# query for ecp-view
+# select ecp.id, e.name as exchange_name, c1.name as first_name, c2.name as second_name from exchange e join exchanges_currency_pairs ecp on e.id=ecp.exchange_id join currencies c1 on ecp.first_id=c1.id join currencies c2 on ecp.second_id=c2.id;
+
+# create ecp view
+# create view exchange_currency_pairs as select ecp.id, e.name as exchange_name, c1.name as first_name, c2.name as second_name from exchange e join exchanges_currency_pairs ecp on e.id=ecp.exchange_id join currencies c1 on ecp.first_id=c1.id join currencies c2 on ecp.second_id=c2.id;
+
+# ticker view query
+# select ecp.exchange_name, ecp.first_name, ecp.second_name, t.start_time, t.response_time, t.last_price, t.best_ask, t.best_bid, t.daily_volume from tickers t inner join exchange_currency_pairs ecp on t.exchange_pair_id=ecp.id;