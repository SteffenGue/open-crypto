import logging
import os
from contextlib import contextmanager
from datetime import datetime, timedelta
from typing import List, Tuple, Iterable, Dict, Optional, Union

import tqdm
from pandas import read_sql_query as pd_read_sql_query
from sqlalchemy import create_engine, MetaData, or_, and_, tuple_, func, inspect
from sqlalchemy.exc import ProgrammingError, OperationalError
from sqlalchemy.orm import sessionmaker, Session, Query, aliased
from sqlalchemy_utils import database_exists, create_database

from model.database.tables import ExchangeCurrencyPair, Exchange, Currency, Ticker, HistoricRate, Trade, OrderBook
from model.utilities.exceptions import NotAllPrimaryKeysException
from model.utilities.time_helper import TimeHelper


def _get_exchange_currency_pair(
        session: Session,
        exchange_name: str,
        first_currency_name: str,
        second_currency_name: str) -> Optional[ExchangeCurrencyPair]:
    """
    Checks if there is a currency pair in the database with the given parameters and
    returns it if so.

    @param session: Session
        sqlalchemy-session.
    @param exchange_name: str
        Name of the exchange.
    @param first_currency_name: str
        Name of the first currency in the currency pair.
    @param second_currency_name: str
        Name of the second currency in the currency pair.
    @return:
        The ExchangeCurrencyPair which fulfills all the requirements or None
        if no such ExchangeCurrencyPair exists.
    """

    if exchange_name is None or first_currency_name is None or second_currency_name is None:
        return None

    ex = session.query(Exchange).filter(Exchange.name == exchange_name.upper()).first()
    first = session.query(Currency).filter(Currency.name == first_currency_name.upper()).first()
    second = session.query(Currency).filter(Currency.name == second_currency_name.upper()).first()

    return session.query(ExchangeCurrencyPair).filter(
        ExchangeCurrencyPair.exchange == ex,
        ExchangeCurrencyPair.first == first,
        ExchangeCurrencyPair.second == second
    ).first()


class DatabaseHandler:
    """
    Class which handles every interaction with the database.
    This includes most of the time checking if values exist in
    the database or storing/querying values.

    For querying and storing values the library sqlalchemy is used.

    Attributes:
        sessionFactory: sessionmaker
           Factory for connections to the database.
    """
    sessionFactory: sessionmaker

    def __init__(
            self,
            metadata: MetaData,
            sqltype: str,
            client: str,
            user_name: str,
            password: str,
            host: str,
            port: str,
            db_name: str,
            path: str = None,
            debug: bool = False):
        """
        Initializes the database-handler.

        Builds the connection-string and tries to connect to the database.

        Creates with the given metadata tables which do not already exist.
        Won't make a new table if the name already exists,
        so changes to the table-structure have to be made by hand in the database
        or the table has to be deleted.

        Initializes the sessionFactory with the created engine.
        Engine variable is no attribute and currently only exists in the constructor.

        @param metadata: Metadata
            Information about the table-structure of the database.
            See tables.py for more information.
        @param sqltype: atr
            Type of the database sql-dialect. ('postgresql, mariadb, mysql, sqlite' for us)
        @param client: str
            Name of the Client which is used to connect to the database.
        @param user_name: str
            Username under which this program connects to the database.
        @param password: str
            Password for this username.
        @param host: str
            Hostname or host-address from the database.
        @param port: str
            Connection-Port (usually 5432 for Postgres)
        @param db_name: str
            Name of the database.
        """

        if not path:
            path = os.getcwd()

        conn_strings = {'debug': "sqlite://",
                        'sqlite': f"{sqltype}:///{path}/{db_name}.db",
                        'postgresql': f"{sqltype}+{client}://{user_name}:{password}@{host}:{port}/{db_name}",
                        'mariadb': f"{sqltype}+{client}://{user_name}:{password}@{host}:{port}/{db_name}",
                        'mysql': f"{sqltype}+{client}://{user_name}:{password}@{host}:{port}/{db_name}"}
        if debug:
            conn_string = conn_strings['debug']
        else:
            conn_string = conn_strings[sqltype]

        logging.info(f"Connection String is: {conn_string}")
        engine = create_engine(conn_string)

        if not database_exists(engine.url):
            create_database(engine.url)
            print(f"Database '{db_name}' created", end="\n\n")
            logging.info(f"Database '{db_name}' created")

        try:  # this is done since one cant test if view-table exists already. if it does an error occurs
            metadata.create_all(engine)
        except (ProgrammingError, OperationalError):
            print("View already exists.")
            logging.warning("Views already exist. If you need to alter or recreate tables delete all views manually.")
            pass
        self.sessionFactory = sessionmaker(bind=engine)

    @contextmanager
    def session_scope(self):
        """Provide a transactional scope around a series of operations."""
        session = self.sessionFactory()
        try:
            yield session
            session.commit()
        except Exception as e:
            # ToDo: Changes here from raise -> pass and included Logging.
            #  Postgresql throw integrity errors which where not caught.
            #  Sqlite on the other hand not. For reproducibility: B2bx, BTC-USD
            logging.exception(e)
            session.rollback()
            pass
            # raise
        finally:
            session.close()

    def get_all_currency_pairs_from_exchange(self, exchange_name: str) -> List[ExchangeCurrencyPair]:
        """
        @param exchange_name:
            Name of the exchange that the currency-pairs should be queried for.
        @return:
            List of all currency-pairs for the given exchange.
        """

        with self.session_scope() as session:
            # session.expire_on_commit = False
            currency_pairs = list()
            exchange_id: int = session.query(Exchange.id).filter(Exchange.name == exchange_name.upper()).scalar()
            if exchange_id is not None:
                currency_pairs = session.query(ExchangeCurrencyPair).filter(
                    ExchangeCurrencyPair.exchange_id == exchange_id).all()
                session.expunge_all()
            return currency_pairs

    def get_currency_pairs_with_first_currency(self, exchange_name: str, currency_names: [str]) \
            -> List[ExchangeCurrencyPair]:
        """
        Returns all currency-pairs for the given exchange that have any of the given currencies
        as the first currency.

        @param exchange_name: str
            Name of the exchange.
        @param currency_names: List[str]
            List of the currency names that are viable as first-currencies.
        @return:
            List of the currency-pairs which start with any of the currencies in currency_names
            on the given exchange.
            List is empty if there are no currency pairs in the database which fulfill the requirements.
        """
        all_found_currency_pairs: List[ExchangeCurrencyPair] = list()
        if exchange_name is not None and exchange_name:
            exchange_id: int = self.get_exchange_id(exchange_name)

            with self.session_scope() as session:
                if currency_names is not None:
                    for currency_name in currency_names:
                        if currency_name is not None and currency_name:
                            first_id: int = self.get_currency_id(currency_name)

                            found_currency_pairs = session.query(ExchangeCurrencyPair).filter(
                                ExchangeCurrencyPair.exchange_id == exchange_id,
                                ExchangeCurrencyPair.first_id == first_id).all()

                            if found_currency_pairs is not None:
                                all_found_currency_pairs.extend(found_currency_pairs)
                session.expunge_all()
        return all_found_currency_pairs

    def get_currency_pairs_with_second_currency(self, exchange_name: str, currency_names: [str]) \
            -> List[ExchangeCurrencyPair]:
        """
        Returns all currency-pairs for the given exchange that have any of the given currencies
        as the second currency.

        @param exchange_name: str
            Name of the exchange.
        @param currency_names: List[str]
            List of the currency names that are viable as second currencies.
        @return:
            List of the currency-pairs which end with any of the currencies in currency_names
            on the given exchange.
            List is empty if there are no currency pairs in the database which fulfill the requirements.
        """

        all_found_currency_pairs: List[ExchangeCurrencyPair] = list()
        if exchange_name:
            exchange_id: int = self.get_exchange_id(exchange_name)

            with self.session_scope() as session:
                if currency_names is not None:
                    for currency_name in currency_names:
                        if currency_name:
                            second_id: int = self.get_currency_id(currency_name)

                            found_currency_pairs = session.query(ExchangeCurrencyPair).filter(
                                ExchangeCurrencyPair.exchange_id == exchange_id,
                                ExchangeCurrencyPair.second_id == second_id).all()

                            if found_currency_pairs is not None:
                                all_found_currency_pairs.extend(found_currency_pairs)

                session.expunge_all()
        return all_found_currency_pairs

    def get_currency_pairs(self, exchange_name: str, currency_pairs: List[Dict[str, str]]) \
            -> List[ExchangeCurrencyPair]:
        """
        Returns all ExchangeCurrencyPairs for the given exchange if they fit any
        currency pairs in the given list of dictionaries.

        @param exchange_name: str
            Name of the exchange.
        @param currency_pairs: str
            List of the currency pairs that should be found.
            Each dictionary should contain the keys 'first' and 'second'
            which contain the names of the currencies.
        @return:
            List of all found currency pairs on this exchange based on the given pair combinations.
        """
        found_currency_pairs: List[ExchangeCurrencyPair] = list()

        if exchange_name:
            exchange_id: int = self.get_exchange_id(exchange_name)
            with self.session_scope() as session:
                if currency_pairs is not None:
                    for currency_pair in currency_pairs:
                        first_currency = currency_pair["first"]
                        second_currency = currency_pair["second"]
                        if first_currency and second_currency:
                            first_id: int = self.get_currency_id(first_currency)
                            second_id: int = self.get_currency_id(second_currency)

                            found_currency_pair = session.query(ExchangeCurrencyPair).filter(
                                ExchangeCurrencyPair.exchange_id == exchange_id,
                                ExchangeCurrencyPair.first_id == first_id,
                                ExchangeCurrencyPair.second_id == second_id).first()

                            if found_currency_pair is not None:
                                found_currency_pairs.append(found_currency_pair)
                    session.expunge_all()

        return found_currency_pairs

    def get_exchanges_currency_pairs(self, exchange_name: str, currency_pairs: [Dict[str, str]],
                                     first_currencies: [str], second_currencies: [str]) -> [ExchangeCurrencyPair]:

        """
        Collects and returns all currency pairs for the given exchange that either have any
        of the currencies of first_currencies/second_currencies as a currency as
        first/second or match a specific pair in currency_pairs.

        @param exchange_name: str
            Name of the exchange.
        @param currency_pairs: List[Dict[str, str]]
            List of specific currency pairs that should be found.
            Dictionary should have the following keys:
                first: 'name of the first currency'
                second: 'name of the second currency'
        @param first_currencies: List[str]
            List of currency names that are viable as first currency.
            All pairs that have any of the given names as first currency will be returned.
        @param second_currencies: List[str]
            List of currency names that are viable as second currency.
            All pairs that have any of the given names as second currency will be returned.
        @return:
            All ExchangeCurrencyPairs of the given Exchange that fulfill any
            of the above stated conditions.
        """
        found_currency_pairs: List[ExchangeCurrencyPair] = list()
        if currency_pairs:
            if "all" in currency_pairs:
                found_currency_pairs.extend(self.get_all_currency_pairs_from_exchange(exchange_name))
            elif currency_pairs[0] is not None:
                found_currency_pairs.extend(self.get_currency_pairs(exchange_name, currency_pairs))

        if first_currencies and second_currencies:
            import itertools
            currency_pairs = list(itertools.product(first_currencies, second_currencies))
            currency_pairs = [{"first": pair[0], "second": pair[1]} for pair in currency_pairs]
            found_currency_pairs.extend(self.get_currency_pairs(exchange_name, currency_pairs))

        elif first_currencies or second_currencies:
            found_currency_pairs.extend(self.get_currency_pairs_with_first_currency(exchange_name, first_currencies))
            found_currency_pairs.extend(self.get_currency_pairs_with_second_currency(exchange_name, second_currencies))

        result: List = list()

        for pair in found_currency_pairs:
            if not any(pair.id == result_pair.id for result_pair in result):
                result.append(pair)
        return result

    def get_exchange_id(self, exchange_name: str) -> int:
        """
        Returns the id of the given exchange if it exists in the database.

        @param exchange_name: str
            Name of the exchange.
        @return:
            Id of the given exchange or None if no exchange with the given name exists
            in the database.
        """

        with self.session_scope() as session:
            return session.query(Exchange.id).filter(Exchange.name == exchange_name.upper()).scalar()

    def get_currency_id(self, currency_name: str):
        """
        Gets the id of a currency.

        @param currency_name:
            Name of the currency.
        @return:
            Id of the given currency or None if no currency with the given name exists
            in the database.
        """

        with self.session_scope() as session:
            return session.query(Currency.id).filter(Currency.name == currency_name.upper()).scalar()

    def persist_exchange(self, exchange_name: str, is_exchange: bool):
        """
        Persists the given exchange-name if it's not already in the database.

        @param exchange_name:
            Name that should is to persist.
        @param is_exchange: boolean indicating if the exchange is indeed an exchange or a platform
        """

        with self.session_scope() as session:
            exchange_id = session.query(Exchange.id).filter(Exchange.name == exchange_name.upper()).first()
            if exchange_id is None:
                exchange = Exchange(name=exchange_name, is_exchange=is_exchange)
                session.add(exchange)

        # NEVER CALL THIS OUTSIDE OF THIS CLASS

    def persist_exchange_currency_pair(self, exchange_name: str, first_currency_name: str,
                                       second_currency_name: str, is_exchange: bool):
        """
        Adds a single ExchangeCurrencyPair to the database is it does not already exist.

        @param exchange_name: str
            Name of the exchange.
        @param first_currency_name: str
            Name of the first currency.
        @param second_currency_name: str
            Name of the second currency.
        @param is_exchange: boolean indicating if the exchange is indeed an exchange or a platform
        """
        self.persist_exchange_currency_pairs([(exchange_name, first_currency_name, second_currency_name)],
                                             is_exchange=is_exchange)

    def persist_exchange_currency_pairs(self, currency_pairs: Iterable[Tuple[str, str, str]], is_exchange: bool):
        """
        Persists the given already formatted ExchangeCurrencyPair-tuple if they not already exist.
        The formatting ist done in @see{Exchange.format_currency_pairs()}.

        Tuple needs to have the following structure:
            (exchange-name, first currency-name, second currency-name)

        @param currency_pairs:
            Iterator of currency-pair tuple that are to persist.
        @param is_exchange: boolean indicating if the exchange is indeed an exchange or a platform
        """

        if currency_pairs is not None:

            # ex_currency_pairs: List[ExchangeCurrencyPair] = list()
            i = 0
            with self.session_scope() as session:
                for cp in tqdm.tqdm(currency_pairs, disable=(len(currency_pairs) == 1)):
                    exchange_name = cp[0]
                    first_currency_name = cp[1]
                    second_currency_name = cp[2]
                    is_exchange: bool = is_exchange
                    i += 1

                    if any([exchange_name, first_currency_name, second_currency_name]) is None:
                        continue

                    if first_currency_name == second_currency_name:
                        continue

                    existing_exchange = session.query(Exchange).filter(Exchange.name == exchange_name.upper()).first()
                    exchange: Exchange = existing_exchange if existing_exchange is not None else Exchange(
                        name=exchange_name, is_exchange=is_exchange)

                    existing_first_cp = session.query(Currency).filter(
                        Currency.name == first_currency_name.upper()).first()
                    first: Currency = existing_first_cp if existing_first_cp is not None else Currency(
                        name=first_currency_name, from_exchange=is_exchange)

                    existing_second_cp = session.query(Currency).filter(
                        Currency.name == second_currency_name.upper()).first()
                    second: Currency = existing_second_cp if existing_second_cp is not None else Currency(
                        name=second_currency_name, from_exchange=is_exchange)

                    existing_exchange_pair = session.query(ExchangeCurrencyPair).filter(
                        ExchangeCurrencyPair.exchange_id == exchange.id,
                        ExchangeCurrencyPair.first_id == first.id,
                        ExchangeCurrencyPair.second_id == second.id)

                    existing_exchange_pair = session.query(existing_exchange_pair.exists()).scalar()

                    if not existing_exchange_pair:
                        exchange_pair = ExchangeCurrencyPair(exchange=exchange, first=first, second=second)
                        # ex_currency_pairs.append(exchange_pair)
                        session.add(exchange_pair)
                    # persist data every 500 CPs in order to avoid slowing down
                    if i % 500 == 0:
                        session.commit()

    def persist_response(self,
                         exchanges_with_pairs: Dict[Exchange, List[ExchangeCurrencyPair]],
                         exchange,
                         db_table,
                         data: Iterable,
                         mappings: List):
        """
        This method persists the given tuples of data. The method currently works for all methods,
        despite currency_pairs. If the program is augmented with a new request-method, use this method to
        persist data.

        The method first gets all columns and primary keys for the request-method from the database.
        As the table-objects are created using **kwargs, it is important that the database column names and the
        .yaml-mapping keys match. Otherwise an exception is raised.

        Further, the method checks if the data tuple contains the 'currency_pair_id'. This is done as some
        exchanges offer to query all data (especially tickers) with one request. The data tuple then does not
        contain the currency_pair_id, as the method Exchange.format_data() does not have any database connection to
        query the respective ids. If the user specified only certain exchange currency pairs in the config-file,
        it would not be filtered but persisted as a whole. Therefore we check for the existence of the
        exchange currency pair replace the currency_pair string with the id or add it, if it does not exist.

        The method then continues to check the existence of each data tuple. The other option, to "ask for forgiveness,
        rather then permission" leads to a lot of "UniqueConstraintError", therefore rollbacks and consequently
        heavily fills up especially PostgreSQL log files. We avoid that by querying the object beforehand.

        If the object is not existing in the database, it will be added.

        @param exchanges_with_pairs: Dict
            Containing the Exchanges and all exchanges_currency_pairs to request specified in the config
        @param exchange: Object
            The Exchange instance from a particular request.
        @param db_table: object
            The database table object for the respective method, i.e. Ticker, OrderBook
        @param data: Iterable, Tuple
            The actual response values
        @param mappings: List
            The mapping keys from the .yaml-file, in the same order as the data-tuples.
        """

        col_names = [key.name for key in inspect(db_table).columns]
        primary_keys = [key.name for key in inspect(db_table).primary_key]
        counter_list = list()
        tuple_counter = 0
        new_pairs: List = list()
        requested_cp_ids = [pair.id for pair in exchanges_with_pairs[exchange]]

        with self.session_scope() as session:
            for data_tuple in data:
                data_tuple = dict(zip(mappings, data_tuple))

                if "exchange_pair_id" not in data_tuple.keys():
                    temp_currency_pair = {"exchange_name": exchange.name,
                                          "first_currency_name": data_tuple["currency_pair_first"],
                                          "second_currency_name": data_tuple["currency_pair_second"]}

                    currency_pair: ExchangeCurrencyPair = _get_exchange_currency_pair(session,
                                                                                      **temp_currency_pair)
                    if not currency_pair:
                        new_pairs.append(temp_currency_pair)

                    if currency_pair and (currency_pair.id in requested_cp_ids):
                        data_tuple.update({"exchange_pair_id": currency_pair.id})
                    else:
                        continue

                data_tuple = {key: data_tuple.get(key) for key in col_names if data_tuple.get(key) is not None}
                check_columns = [pkey in data_tuple.keys() for pkey in primary_keys]
                if not all(check_columns):
                    failed_columns = dict(zip([pkey for pkey in primary_keys], check_columns))
                    logging.exception(NotAllPrimaryKeysException(exchange.name, failed_columns))
                    continue

                p_key_filter = {key: data_tuple.get(key, None) for key in primary_keys}
                query = session.query(db_table).filter_by(**p_key_filter)
                query_exists = session.query(query.exists()).scalar()

                if not query_exists:
                    if db_table.__name__ != Ticker.__name__:
                        counter_list.append(data_tuple["exchange_pair_id"])
                    tuple_counter += 1
                    add_tuple = db_table(**data_tuple)
                    session.add(add_tuple)

        counter_dict = {k: counter_list.count(k) for k in set(counter_list)}
        print(f"{tuple_counter} tuple(s) added to {db_table.__name__} for {exchange.name.capitalize()}.")

        if counter_dict:
            for item in counter_dict.items():
                print(f"CuPair-ID {item[0]}: {item[1]}")

        logging.info(f"{tuple_counter} tuple(s) added to {db_table.__name__} for {exchange.name.capitalize()}.")

        # Persist currency_pairs if not already in the database. This can only happen if an response contains
        # all pairs at once. Problem: Some exchange return "derivatives" which include only a first-currency.
        # Those will be filtered out when updating the currency_pairs in the method Exchange.format_currency_pairs().
        # However, we do not have an instance of
        #
        if len(new_pairs) > 0:
            added_cp_counter = 0
            for item in new_pairs:
                if all(item.values()):
                    self.persist_exchange_currency_pair(**item, is_exchange=exchange.is_exchange)
                    added_cp_counter += 1
            if added_cp_counter > 0:
                print(f"Added {added_cp_counter} new currency pairs to {exchange.name.capitalize()}\n"
                      f"Data will be persisted next time.")
                logging.info(f"Added {added_cp_counter} new currency pairs to {exchange.name.capitalize()}")

        return [item for item in exchanges_with_pairs[exchange] if item.id in counter_dict.keys()]

    def get_readable_query(self,
                           db_table: Union[HistoricRate, OrderBook, Ticker, Trade],
                           query_everything: bool,
                           from_timestamp: datetime = None,
                           to_timestamp: datetime = TimeHelper.now(),
                           exchanges: List[str] = None,
                           currency_pairs: List[Dict[str, str]] = None,
                           first_currencies: List[str] = None,
                           second_currencies: List[str] = None):

        """
             Queries based on the parameters readable database data and returns it.
             If query_everything is true, everything ticker tuple will be returned.
             This is also the case if query_everything is false but there were no
             exchanges or currencies/currency pairs given.
             If exchanges are given only tuples of these given exchanges will be returned.
             If there are no currencies/currency pairs given,
             all ticker-tuple of the given exchange will be returned.
             If currencies are given note that only ticker tuple with currency pairs,
             which have either any currency in first_currencies as first OR any currency
             in second_currencies as second OR any currency pairs in currency_pairs will be returned.
             If timestamps are given the queried tuples will be filtered accordingly.

             So query logic for each tuple is (if exchange, currencies and time are given):
                 exchange AND (first OR second OR pair) AND from_time AND to_time

             See csv-config for details of how to write/give parameters.
             @param db_table: object
                 The respective object of the table to be queried (i.e. Ticker, Trade,...).
             @param query_everything: bool
                 If everything in the database should be queried.
             @param from_timestamp: datetime
                 Minimum date for the start of the request.
             @param to_timestamp: datetime
                 Maximum date for the start of the request.
             @param exchanges: List[str]
                 List of exchanges of which the tuple should be queried.
             @param currency_pairs: List[Dict[str, str]]
                 List of specific currency pairs that should be queried.
                 Dict needs to have the following structure:
                     - first: 'Name of the first currency'
                       second: 'Name of the second currency'
             @param first_currencies: List[str]
                 List of viable currencies for the first currency in a currency pair.
             @param second_currencies: List[str]
                 List of viable currencies for the second currency in a currency pair.
             @return:
                 List of readable database tuple.
                 List might be empty if database is empty or there where no ExchangeCurrencyPairs
                 which fulfill the above stated requirements.
             """

        with self.session_scope() as session:
            first = aliased(Currency)
            second = aliased(Currency)
            # col_names = [key.name for key in inspect(db_table).columns]

            data: Query = session.query(Exchange.name.label('exchange'),
                                        first.name.label('first_currency'),
                                        second.name.label('second_currency'),
                                        db_table). \
                join(ExchangeCurrencyPair, db_table.exchange_pair_id == ExchangeCurrencyPair.id). \
                join(Exchange, ExchangeCurrencyPair.exchange_id == Exchange.id). \
                join(first, ExchangeCurrencyPair.first_id == first.id). \
                join(second, ExchangeCurrencyPair.second_id == second.id)  # .options(joinedload('exchange_pair'))

            if query_everything:
                result = pd_read_sql_query(data.statement, con=session.bind)
            else:
                if exchanges:
                    exchange_names = [name.upper() for name in exchanges]
                else:
                    exchange_names = [r[0] for r in session.query(Exchange.name)]
                if not first_currencies and not second_currencies and not currency_pairs:
                    first_currency_names = [r[0] for r in session.query(Currency.name)]
                else:
                    if first_currencies:
                        first_currency_names = [name.upper() for name in first_currencies]
                    if second_currencies:
                        second_currency_names = [name.upper() for name in second_currencies]
                    if currency_pairs:
                        currency_pairs_names = [(pair['first'].upper(), pair['second'].upper()) for pair in
                                                currency_pairs]

                result = data.filter(and_(
                    Exchange.name.in_(exchange_names),
                    or_(
                        first.name.in_(first_currency_names),  # first currency
                        second.name.in_(second_currency_names),  # second currency
                        tuple_(first.name, second.name).in_(currency_pairs_names)  # currency_pair
                    ),
                ))

                if from_timestamp:
                    result = result.filter(db_table.time >= from_timestamp)
                if to_timestamp:
                    result = result.filter(db_table.time <= to_timestamp)

                result = pd_read_sql_query(data.statement, con=session.bind)
            session.expunge_all()
        return result

    def get_first_timestamp(self, table: Union[HistoricRate, OrderBook, Ticker, Trade], exchange_pair_id: int):
        """
        Returns the earliest timestamp from the specified table if the latest timestamp is less than 2 days old or
        otherwise the timestamp from now.

        @param table: The database table to be queried.
        @param exchange_pair_id: The exchange_pair_id of interest.

        @return: datetime: Earliest timestamp of specified table or timestamp from now.
        """
        with self.session_scope() as session:
<<<<<<< HEAD
            (earliest_timestamp,) = session \
                .query(func.min(table.time)) \
                .filter(table.exchange_pair_id == exchange_pair_id) \
                .first()
            (oldest_timestamp,) = session \
                .query(func.max(table.time)) \
                .filter(table.exchange_pair_id == exchange_pair_id) \
                .first()
=======
            (timestamp,) = session.query(func.min(table.time)).filter(
                table.exchange_pair_id == exchange_pair_id).first()
            (max_timestamp,) = session.query(func.max(table.time)).filter(
                table.exchange_pair_id == exchange_pair_id).first()
>>>>>>> 6069b9a6

        # two days as some exchanges lag behind one day for historic_rates
        if earliest_timestamp and (TimeHelper.now() - oldest_timestamp) < timedelta(days=2):
            return earliest_timestamp
        else:
            return TimeHelper.now()<|MERGE_RESOLUTION|>--- conflicted
+++ resolved
@@ -678,7 +678,6 @@
         @return: datetime: Earliest timestamp of specified table or timestamp from now.
         """
         with self.session_scope() as session:
-<<<<<<< HEAD
             (earliest_timestamp,) = session \
                 .query(func.min(table.time)) \
                 .filter(table.exchange_pair_id == exchange_pair_id) \
@@ -687,12 +686,6 @@
                 .query(func.max(table.time)) \
                 .filter(table.exchange_pair_id == exchange_pair_id) \
                 .first()
-=======
-            (timestamp,) = session.query(func.min(table.time)).filter(
-                table.exchange_pair_id == exchange_pair_id).first()
-            (max_timestamp,) = session.query(func.max(table.time)).filter(
-                table.exchange_pair_id == exchange_pair_id).first()
->>>>>>> 6069b9a6
 
         # two days as some exchanges lag behind one day for historic_rates
         if earliest_timestamp and (TimeHelper.now() - oldest_timestamp) < timedelta(days=2):
